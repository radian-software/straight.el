--- conflicted
+++ resolved
@@ -29,21 +29,6 @@
 ;;
 ;; After we get the appropriate branch name, we directly download that
 ;; branch's revision of straight.el (the file) from the official
-<<<<<<< HEAD
-;; GitHub repository, radian-software/straight.el. Now, one of the goals of
-;; this implementation is that forking straight.el does not require
-;; any changes to this file as long as you do not make divergent
-;; changes to the interpretation of recipe fetch keywords. The fact
-;; that we download from the source rather than whatever fork is
-;; specified does not actually violate this goal, if you think about
-;; it. If the fork *does* make divergent changes to recipe
-;; interpretation, then all it needs to do is update the version
-;; identifier in `straight-freeze-versions', tag a new branch with a
-;; unique version identifier, and override the hardcoded
-;; radian-software/straight.el to the fork (this last part being necessary
-;; because otherwise the new branch could not be found; all previous
-;; branches would still be available, though).
-=======
 ;; GitHub repository, radian-software/straight.el. Now, one of the
 ;; goals of this implementation is that forking straight.el does not
 ;; require any changes to this file as long as you do not make
@@ -57,7 +42,6 @@
 ;; radian-software/straight.el to the fork (this last part being
 ;; necessary because otherwise the new branch could not be found; all
 ;; previous branches would still be available, though).
->>>>>>> ba364623
 ;;
 ;; After we get a copy of straight.el, it's just a matter of using it
 ;; to parse the recipe for straight.el itself, taking into account all
