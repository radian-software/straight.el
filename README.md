**straight.el**: next-generation, purely functional package manager
for the [Emacs] hacker.

**Please check out the [FAQ][#faq] and [news][#news] :)**

[![Build status][circleci-badge]][circleci-build] [![Gitter
chat][gitter-badge]][gitter]

<!-- longlines-start -->

<!-- toc -->

- [Features](#features)
- [Guiding principles](#guiding-principles)
- [Getting started](#getting-started)
    + [Debugging](#debugging)
  * [Install packages](#install-packages)
  * [But what about my fork of (obscure .el package)?](#but-what-about-my-fork-of-obscure-el-package)
  * [Integration with `use-package`](#integration-with-use-package)
  * [Edit packages locally](#edit-packages-locally)
  * [Automatic repository management](#automatic-repository-management)
  * [Configuration reproducibility](#configuration-reproducibility)
- [Conceptual overview](#conceptual-overview)
  * [TL;DR](#tldr)
  * [What is a package?](#what-is-a-package)
  * [Where do packages come from?](#where-do-packages-come-from)
  * [What does this look like on disk?](#what-does-this-look-like-on-disk)
  * [Where do repositories come from?](#where-do-repositories-come-from)
  * [What does it mean to load a package?](#what-does-it-mean-to-load-a-package)
  * [Where do recipes come from?](#where-do-recipes-come-from)
  * [What happens when I call `straight-use-package`?](#what-happens-when-i-call-straight-use-package)
  * [What does it mean to register a package?](#what-does-it-mean-to-register-a-package)
  * [How does `straight.el` know when to rebuild packages?](#how-does-straightel-know-when-to-rebuild-packages)
  * [How does `straight.el` know what packages are installed?](#how-does-straightel-know-what-packages-are-installed)
- [Comparison to other package managers](#comparison-to-other-package-managers)
  * [TL;DR](#tldr-1)
  * [Comparison to `package.el`](#comparison-to-packageel)
    + [Advantages of `straight.el`](#advantages-of-straightel)
    + [Advantages of `package.el`](#advantages-of-packageel)
    + [Additional notes](#additional-notes)
  * [Comparison to Quelpa](#comparison-to-quelpa)
    + [Advantages of `straight.el`](#advantages-of-straightel-1)
    + [Advantages of Quelpa](#advantages-of-quelpa)
    + [Additional notes](#additional-notes-1)
  * [Comparison to Cask](#comparison-to-cask)
    + [Advantages of `straight.el`](#advantages-of-straightel-2)
    + [Advantages of Cask](#advantages-of-cask)
  * [Comparison to el-get](#comparison-to-el-get)
    + [Advantages of `straight.el`](#advantages-of-straightel-3)
    + [Advantages of el-get](#advantages-of-el-get)
  * [Comparison to Borg](#comparison-to-borg)
    + [Advantages of `straight.el`](#advantages-of-straightel-4)
    + [Advantages of Borg](#advantages-of-borg)
  * [Comparison to the manual approach](#comparison-to-the-manual-approach)
    + [Advantages of `straight.el`](#advantages-of-straightel-5)
    + [Advantages of the manual approach](#advantages-of-the-manual-approach)
- [User manual](#user-manual)
  * [Bootstrapping `straight.el`](#bootstrapping-straightel)
  * [Installing packages programmatically](#installing-packages-programmatically)
    + [Installing with a custom recipe](#installing-with-a-custom-recipe)
    + [Additional arguments to `straight-use-package`](#additional-arguments-to-straight-use-package)
    + [Variants of `straight-use-package`](#variants-of-straight-use-package)
    + [Customizing when packages are built](#customizing-when-packages-are-built)
      - [Custom or manual modification detection](#custom-or-manual-modification-detection)
      - [Summary of options for package modification detection](#summary-of-options-for-package-modification-detection)
        * [`find-at-startup`](#find-at-startup)
        * [`check-on-save`](#check-on-save)
        * [`watch-files`](#watch-files)
    + [Customizing how packages are built](#customizing-how-packages-are-built)
      - [Autoload generation](#autoload-generation)
      - [Byte compilation](#byte-compilation)
      - [Native compilation](#native-compilation)
      - [Symbolic links](#symbolic-links)
    + [Customizing how packages are made available](#customizing-how-packages-are-made-available)
    + [Hooks run by `straight-use-package`](#hooks-run-by-straight-use-package)
  * [The recipe format](#the-recipe-format)
    + [Version-control backends](#version-control-backends)
    + [Git backend](#git-backend)
      - [Deprecated `:upstream` keyword](#deprecated-upstream-keyword)
  * [Recipe lookup](#recipe-lookup)
    + [Updating recipe repositories](#updating-recipe-repositories)
    + [Customizing recipe repositories](#customizing-recipe-repositories)
      - [GNU ELPA](#gnu-elpa)
      - [Emacsmirror](#emacsmirror)
      - [Defining new recipe repositories](#defining-new-recipe-repositories)
  * [Overriding recipes](#overriding-recipes)
    + [Overriding the recipe for `straight.el`](#overriding-the-recipe-for-straightel)
  * [Interactive usage](#interactive-usage)
    + [Version control operations](#version-control-operations)
  * [Lockfile management](#lockfile-management)
    + [The profile system](#the-profile-system)
  * [Packages and the init-file](#packages-and-the-init-file)
  * [Using `straight.el` to reproduce bugs](#using-straightel-to-reproduce-bugs)
    + [... in other packages](#-in-other-packages)
    + [... in `straight.el` itself](#-in-straightel-itself)
  * [Using `straight.el` to develop packages](#using-straightel-to-develop-packages)
  * [Integration with other packages](#integration-with-other-packages)
    + [Integration with `use-package`](#integration-with-use-package-1)
    + ["Integration" with `package.el`](#integration-with-packageel)
    + [Integration with Flycheck](#integration-with-flycheck)
    + [Integration with Hydra](#integration-with-hydra)
  * [Miscellaneous](#miscellaneous)
- [Developer manual](#developer-manual)
  * [Low-level functions](#low-level-functions)
- [Trivia](#trivia)
  * [Comments and docstrings](#comments-and-docstrings)
- [Contributing](#contributing)
- [FAQ](#faq)
  * [My init time got slower](#my-init-time-got-slower)
  * ["Could not find package in recipe repositories"](#could-not-find-package-in-recipe-repositories)
  * [How do I update MELPA et al.?](#how-do-i-update-melpa-et-al)
  * [My `use-package` form isn't working properly](#my-use-package-form-isnt-working-properly)
  * [How do I uninstall a package?](#how-do-i-uninstall-a-package)
  * [The wrong version of my package was loaded](#the-wrong-version-of-my-package-was-loaded)
  * [I get "could not read username/password" errors](#i-get-could-not-read-usernamepassword-errors)
  * [How do I pin package versions or use only tagged releases?](#how-do-i-pin-package-versions-or-use-only-tagged-releases)
  * [How can I use the built-in version of a package?](#how-can-i-use-the-built-in-version-of-a-package)
- [News](#news)
  * [Jan 1, 2021](#jan-1-2021)
  * [April 19, 2020](#april-19-2020)

<!-- tocstop -->

<!-- longlines-stop -->

## Features

* Install Emacs packages listed on [MELPA], [GNU ELPA][gnu-elpa], or
  [Emacsmirror], or provide your own recipes.
* Packages are cloned as Git (or other) repositories, not as opaque
  tarballs.
* Make changes to a package simply by editing its source code, no
  additional steps required. Contribute upstream just by pushing your
  changes.
* Powerful interactive workflows (with popups à la Magit) for
  performing bulk maintenance on the Git repositories for your
  packages.
* Save and load version lockfiles that ensure 100% reproducibility for
  your Emacs configuration. Package state is defined entirely by your
  init-file and (optional) lockfile, with no extra persistent data
  floating around.
* Specify package descriptions using a powerful format based on [MELPA
  recipes][melpa-recipe-format] (with a familiar but improved syntax).
* [`use-package`][use-package] integration.
* Modular: you can install your packages manually and straight.el will
  load them for you. Or you can also have straight.el install your
  packages, while you provide the recipes explicitly. Or straight.el
  can also fetch recipes, if you want. Bulk repository management and
  package updates are also optional.
* Extensible APIs to add new recipe sources and version-control
  backends.
* The cleanest source code you've ever seen. [45%][#trivia/comments]
  of `straight.el` is comments and docstrings.

Note: `straight.el` is a replacement for `package.el`, **not**
`use-package`. `use-package` can be used with either `package.el` or
`straight.el`.

## Guiding principles

* Init-file and version lockfiles as the sole source of truth. No
  persistent state kept elsewhere.
* 100% reproducible package management, accounting for changes in
  packages, recipe repositories, configuration, and the package
  manager itself.
* No support whatsoever for `package.el`.
* Edit packages by editing their code, no extra steps required. Allow
  for manual version control operations.
* Compatibility with MELPA, GNU ELPA, and Emacsmirror.
* Trivial to quickly try out a package without permanently installing
  it.
* Good for reproducing an issue with `emacs -Q`.

## Getting started

> **Note: `straight.el` supports a minimum version of Emacs 25.1, and
> works on macOS, Windows, and most flavors of Linux. You must install
> [Git] in order to use `straight.el`.**

First, place the following bootstrap code in your init-file:

<!-- longlines-start -->

```emacs-lisp
(defvar bootstrap-version)
(let ((bootstrap-file
       (expand-file-name "straight/repos/straight.el/bootstrap.el" user-emacs-directory))
      (bootstrap-version 5))
  (unless (file-exists-p bootstrap-file)
    (with-current-buffer
        (url-retrieve-synchronously
         "https://raw.githubusercontent.com/raxod502/straight.el/develop/install.el"
         'silent 'inhibit-cookies)
      (goto-char (point-max))
      (eval-print-last-sexp)))
  (load bootstrap-file nil 'nomessage))
```

<!-- longlines-stop -->

Here are some variables you may be interested in (some of them must be
set **before** the bootstrap code runs, if they might affect how
`straight.el` itself is loaded):

* [`straight-repository-branch`][#user/overriding/straight.el] -- to
  get the latest version of `straight.el` from the `develop` branch,
  rather than the default `master` which is updated less frequently
  but which is ostensibly more stable.
* [`straight-check-for-modifications`][#user/install/mod-detection] --
  to configure an alternate way for `straight.el` to check for
  modifications made to package source code, rather than the default
  (which is 100% reliable, but has a minor cost to startup time).
* [`straight-use-package-by-default`][#user/integration/use-package]
  -- if you use [`use-package`][use-package], then this makes each
  `use-package` form also invoke `straight.el` to install the package,
  unless otherwise specified.
* [`straight-vc-git-default-protocol`][#user/recipes/git] -- by
  default, `straight.el` clones over HTTPS. If you need packages from
  private Git repositories in your configuration, then you might want
  to use SSH instead.

You should remove any code that relates to `package.el`; for example,
references to `package-initialize`, `package-archives`, and (if you're
using [`use-package`][use-package]) `:ensure` or
`use-package-always-ensure`.

Users of Emacs versions >= 27 will want to add:

```emacs-lisp
(setq package-enable-at-startup nil)
```

to their [early init-file][early-init-file] to prevent package.el
loading packages prior to their init-file loading.

While it is technically possible to use
both `package.el` and `straight.el` at the same time, there is no real
reason to, and it might result in oddities like packages getting
loaded more than once.

#### Debugging

* Sometimes, in a corporate environment, `url-retrieve-synchronously`
  may not work and `straight.el` will be unable to download the
  installation script mentioned in the bootstrap snippet. In this
  case, you may simply clone this repository into
  `~/.emacs.d/straight/repos/straight.el` and check out your desired
  revision/branch. The installation script is just a more convenient
  way of doing that automatically when necessary (and looking up the
  correct revision of `straight.el` in your lockfile, if any).
* On macOS, you may receive an error:

      Could not create connection to raw.githubusercontent.com:443

  This is likely because you are using an ancient version of Emacs
  which has a broken TLS configuration. Upgrade with `brew upgrade
  emacs`.

### Install packages

Out of the box, you can install any package listed on [MELPA], [GNU
ELPA][gnu-elpa], or [Emacsmirror], which is to say any package in
existence. (Although MELPA is used as a package listing, packages are
installed by cloning their Git repositories rather than by downloading
tarballs like `package.el` does.) To install a package temporarily
(until you restart Emacs), run `M-x straight-use-package` and select
the package you want. To install a package permanently, place a call
to `straight-use-package` in your init-file, like:

```emacs-lisp
(straight-use-package 'el-patch)
```

Note that installing a package will activate all of its autoloads, but
it will not actually `require` the features provided by the package.
This means that you might need to use `require` or `autoload` for some
antiquated packages that do not properly declare their autoloads.

To learn more, see the documentation on [the package
lifecycle][#user/install].

### But what about my fork of (obscure .el package)?

Instead of passing just a package name to `straight-use-package`, you
can pass a list ("recipe"). You can see the default recipe for any
given package by running `M-x straight-get-recipe`. For example, the
recipe for `el-patch` is:

```emacs-lisp
(el-patch :type git :host github :repo "raxod502/el-patch")
```

So, if you have forked `el-patch` and you want to use your fork
instead of the upstream, do:

```emacs-lisp
(straight-use-package
 '(el-patch :type git :host github :repo "your-name/el-patch"))
```

In fact, `straight.el` has explicit support for using a forked
package, since this is so common:

```emacs-lisp
(straight-use-package
 '(el-patch :type git :host github :repo "raxod502/el-patch"
            :fork (:host github
                   :repo "your-name/el-patch")))
```

In the above, `:type git` may be omitted if you leave
`straight-default-vc` at its default value of `git`. Parts of the
`:fork` keyword may be omitted as well. One common case is when
your fork is on the same host and has the same name as the upstream
repository. In this case, assuming `straight-host-usernames` is set,
specifying a fork is as simple as:

```emacs-lisp
(straight-use-package
 '(el-patch :type git :host github :repo "raxod502/el-patch"
            :fork t))
```

Note that `straight.el` doesn't do any Git operations during startup
unless it needs to clone a package from scratch. This is for
performance. You can explicitly request for `straight.el` to fix up
the Git configuration after you change a package recipe, e.g. to add a
fork. See [Automatic repository management][#quickstart/vc] below.

To learn more, see the documentation on [the recipe
format][#user/recipes] and [the Git backend][#user/recipes/git].

### Integration with `use-package`

[`use-package`][use-package] is a macro that provides convenient
syntactic sugar for many common tasks related to installing and
configuring Emacs packages. Of course, it does not actually install
the packages, but instead defers to a package manager, like
`straight.el` (which comes with `use-package` integration by default).

To use `use-package`, first install it with `straight.el`:

```emacs-lisp
(straight-use-package 'use-package)
```

Now `use-package` will use `straight.el` to automatically install
missing packages if you provide `:straight t`:

```emacs-lisp
(use-package el-patch
  :straight t)
```

You can still provide a custom recipe for the package:

```emacs-lisp
(use-package el-patch
  :straight (el-patch :type git :host github :repo "raxod502/el-patch"
                      :fork (:host github
                             :repo "your-name/el-patch")))
```

The `:straight` keyword accepts backquoted forms.
This makes it possible to dynamically compute part of the recipe:

```emacs-lisp
(use-package el-patch
  :straight `(el-patch :type git
                       :repo ,(alist-get 'el-patch my-package-urls)))
```

Specifying `:straight t` is unnecessary if you set
`straight-use-package-by-default` to a non-nil value. (Note that the
variable `use-package-always-ensure` is associated with `package.el`,
and you should not use it with `straight.el`.)

To learn more, see the documentation on [`straight.el`'s `use-package`
integration][#user/integration/use-package].

### Edit packages locally

One of the biggest strengths of `straight.el` is that editing packages
locally is trivial. You literally just edit the files (`find-function`
and friends all work as you would expect). Packages will be
automatically rebuilt if necessary when Emacs next starts up.

You can even commit your changes and push or pull to various remotes
using Git. You have complete control over your packages' Git
repositories.

To learn more, see the documentation on [the package
lifecycle][#user/install].

### Automatic repository management

While being able to make arbitrary changes to your packages is very
powerful, it can also get tiring to keep track of the all those
changes. For this reason, `straight.el` provides a suite of powerful
interactive workflows to perform bulk operations on your packages.

* To restore each package to its canonical state (a clean working
  directory with the main branch checked out, and the remotes set
  correctly), run `M-x straight-normalize-package` or `M-x
  straight-normalize-all`.

* To fetch from each package's configured remote, run `M-x
  straight-fetch-package-and-deps` or `M-x straight-fetch-all`; to
  also fetch from the upstream for forked packages, supply a prefix
  argument.

* To merge changes from each package's configured remote, run `M-x
  straight-merge-package-and-deps` or `M-x straight-merge-all`; to
  also merge from the upstream for forked packages, supply a prefix
  argument.

* To push all local changes to each package's configured remote, run
  `M-x straight-push-package` or `M-x straight-push-all`.

All of these commands are highly interactive and ask you before making
any changes. At any point, you can stop and perform manual operations
with Magit or other tools in a recursive edit.

To learn more, see the documentation on [bulk repository
management][#user/interactive/vc].

### Configuration reproducibility

To save the currently checked out revisions of all of your packages,
run `M-x straight-freeze-versions`. The resulting file
(`~/.emacs.d/straight/versions/default.el`), together with your
init-file, perfectly define your package configuration. Keep your
version lockfile checked into version control; when you install your
Emacs configuration on another machine, the versions of packages
specified in your lockfile will automatically be checked out after the
packages are installed. You can manually revert all packages to the
revisions specified in the lockfile by running `M-x
straight-thaw-versions`.

To learn more, see the documentation on [version
lockfiles][#user/lockfiles].

## Conceptual overview

This section describes, at a high level, how the different mechanisms
in `straight.el` play together. This illustrates how `straight.el`
manages to accomplish all of its [guiding principles][#principles].

### TL;DR

`straight.el` operates by cloning Git repositories and then symlinking
files into Emacs' load path. The collection of symlinked files
constitutes the package, which is defined by its recipe. The recipe
also describes which local repository to link the files from, and how
to clone that repository, if it is absent.

When you call `straight-use-package`, the recipe you provide is
registered with `straight.el` for future reference. Then the package's
repository is cloned if it is absent, the package is rebuilt if its
files have changed since the last build (as determined by `find(1)`),
and its autoloads are evaluated.

You can also provide only a package name, in which case the recipe
will be looked up in one of several configurable recipe repositories,
which are just packages themselves (albeit with the build step
disabled).

`straight.el` determines which packages are installed solely by how
and when `straight-use-package` is invoked in your init-file.

### What is a package?

A *package* is a collection of Emacs Lisp (and possibly other) files.
The most common case is just a single `.el` file, but some packages
have many `.el` files, and some even have a directory structure.

Note that a package is defined only as a collection of files. It
doesn't necessarily correspond to a Git repository, or an entry on
MELPA, or anything like that. Frequently there is a relationship
between all of these concepts, but that relationship does not always
have to be direct or one-to-one.

A package also has a name, which must be unique. This is the name that
is used for the folder holding the package's files. It is frequently
the same as the name of a Git repository, or an entry on MELPA, but
again this does not have to be the case.

### Where do packages come from?

If you really wanted all of your packages to be unambiguously defined,
you could just copy and paste all of their files into version control.
But that would defeat the purpose of using a package manager like
`straight.el`. In `straight.el`, packages are defined by two sources
of information:

* a *local repository*
* a *build recipe*

The local repository is just a directory containing some files. Of
course, it also has a name, which may or may not be the same as the
package's name. Frequently, the local repository is also a Git
repository, but this is not necessary.

The build recipe is not a literal data structure. It is a concept that
represents a certain subset of the package's recipe. Specifically, the
`:files`, `:local-repo`, and `:build` keywords.

To transform this *information* into an actual package that Emacs can
load, `straight.el` *builds* the package. This means that some
symbolic links are created in the package's directory that point back
into the local repository's directory. Exactly how these symlinks are
created is determined by the `:files` directive, and which local
repository the symlinks point to is determined by the `:local-repo`
directive.

After the symlinks are created, the resulting files are byte-compiled,
and their autoloads are generated and written into a file in the
package's directory.

If `:build nil` is specified, however, this entire process is skipped.
This mechanism is used for recipe repositories.

### What does this look like on disk?

The local repositories are kept in `~/.emacs.d/straight/repos`, and
the built packages are kept in `~/.emacs.d/straight/build`. If you
have initialized `straight.el` and loaded package `el-patch`, then
your `~/.emacs.d/straight` directory will look roughly like this (some
irrelevant details have been omitted for pedagogical purposes):

<!-- longlines-start -->

```
straight
├── build
│   ├── el-patch
│   │   ├── el-patch-autoloads.el
│   │   ├── el-patch.el -> ~/.emacs.d/straight/repos/el-patch/el-patch.el
│   │   └── el-patch.elc
│   └── straight
│       ├── straight-autoloads.el
│       ├── straight.el -> ~/.emacs.d/straight/repos/straight.el/straight.el
│       └── straight.elc
└── repos
    ├── el-patch
    │   ├── CHANGELOG.md
    │   ├── LICENSE.md
    │   ├── README.md
    │   └── el-patch.el
    └── straight.el
        ├── LICENSE.md
        ├── Makefile
        ├── README.md
        ├── bootstrap.el
        ├── install.el
        └── straight.el
```
<!-- longlines-stop -->

As you can see, the package names are `el-patch` and `straight`. While
`el-patch` is built from a local repository of the same name,
`straight` is built from a local repository by the name `straight.el`.
Also note that only `.el` files are symlinked, since only they are
relevant to Emacs.

### Where do repositories come from?

Local repositories provide a way to define packages without specifying
the contents of all of their files explicitly. But that's not helpful
without a higher-level way to define local repositories without
specifying the contents of all of *their* files. In `straight.el`,
local repositories are defined by two sources of information:

* a *fetch recipe*
* the *version lockfiles*

The fetch recipe is, like the build recipe, a concept representing a
certain subset of the package's overall recipe. The situation is more
interesting here because `straight.el` supports multiple
version-control backends. The version-control backend specified by the
fetch recipe is determined by the `:type` directive (which defaults to
`straight-default-vc`). Each version-control backend then accepts some
set of additional directives. For example, the `git` backend accepts:

* `:repo`
* `:host`
* `:branch`
* `:nonrecursive`
* `:fork`
* `:protocol`

If a local repository is not present, then its fetch recipe describes
how to obtain it. This is done using the `straight-vc-clone` function,
which delegates to one of the backend implementations of the `clone`
operation, according to `:type`. (The option `:type built-in` is a
special case that results in all version-control operations for the
package being ignored.)

However, even with a particular repository source specified, there is
still the question of which version of the repository to use. This is
where the version lockfiles come in. When a local repository is
cloned, the version lockfiles are searched to see if there is a
particular commit specified for that local repository's name. If so,
that commit is checked out. (For the `git` backend, commits are
40-character strings representing SHA-1 hashes, but the representation
of a commit identifier could be different across different backends.)

The `straight-freeze-versions` and `straight-thaw-versions` methods
also use backend-delegating methods; in this case, they are
`straight-vc-get-commit` and `straight-vc-check-out-commit`.

The fetch recipe and version lockfiles, together with the
configuration options for `straight.el`, precisely define the state of
a local repository. Of course, you may make any changes you want to
the local repository. But this information defines a "canonical" state
that you may revert to at any time.

When this information is combined with the build recipe, `straight.el`
is able to construct canonical, universal versions of your Emacs
packages that will be the same everywhere and forever.

Note that you do not have to provide fetch recipes or version
lockfiles. You may manage your local repositories manually, if you
wish, although this has obvious disadvantages in terms of
repeatability and maintainability.

### What does it mean to load a package?

A prerequisite to loading a package is making sure the package has
been built. After that is done, loading the package means adding its
directory to the load path and evaluating its autoloads file.

Adding the directory to the load path means that you can use `require`
to load the package's files. Note that `straight.el` does not do this
for you, since loading packages immediately is usually not necessary
and it immensely slows down Emacs startup.

Evaluating the autoloads file means that calling the functions that
are defined in the autoloads file will automatically `require` the
files that define those functions. All modern packages define their
functions in autoloads and are designed to be loaded on-demand when
those functions are called. Antiquated packages may need you to
explicitly define autoloads, or to just `require` the package right
away.

### Where do recipes come from?

`straight-use-package` does not require an actual recipe. You can just
give it a package name, and it will look up the recipe. This is done
using *recipe repositories*. Recipe repositories are set up as a
swappable backend system, much like the version-control backend
system.

A recipe repository consists of four parts:

* a fetch recipe for the local repository (this will typically include
  `:build nil`, since recipe repositories usually do not need to be
  built)
* a function that, provided the local repository is already available,
  returns a list of all packages that have recipes in the recipe
  repository
* a function that, given a package name, returns the recipe for that
  package, or nil if the recipe repository does not provide a recipe
  for the package
* an entry in `straight-recipe-repositories` indicating that the
  recipe provided actually corresponds to a recipe repository
  (otherwise it would just be a regular package)

Note that recipe repositories are implemented as regular packages!
This means that all the usual package management operations work on
them as well. It also means that you use `straight-use-package` to
register them (although typically you will provide arguments to
`straight-use-package` so that the recipe repository is only
registered, and not cloned until it is needed; see [the section on
`straight-use-package`][#concepts/straight-use-package]).

If you give `straight-use-package` just a package name, then each
recipe repository in `straight-recipe-repositories` is checked for a
recipe for that package. Once one is found, it is used. Otherwise, an
error is signaled (unless the package is built-in to Emacs, according
to `package.el`).

Note that `straight.el` uses its own recipe format which is similar,
but not identical, to the one used by MELPA (see [the section on the
recipe format][#user/recipes] for information on the differences). The
recipe repository backends abstract over the formatting differences in
different recipe sources to translate recipes into the uniform format
used by `straight.el`. When you run `M-x straight-get-recipe`, the
translated recipe is what is returned.

### What happens when I call `straight-use-package`?

There are three actions that `straight-use-package` can take:

* Register a package's recipe with `straight.el`.
* Clone a package's local repository, if it is missing.
* Build a package, if it has been changed since the last time it was
  built, and load it.

These actions must be performed in order. Depending on the arguments
you pass to `straight-use-package`, one, two, or all three may be
performed.

The normal case is to do all three. The fetch recipe is only required
if the local repository is actually missing, but the build recipe is
always required.

Deferred installation can be accomplished by telling
`straight-use-package` to stop if the local repository is not already
available. The deferred installation can be triggered by invoking
`straight-use-package` again, but telling it to go ahead and clone the
repository (this is the default behavior). Because
`straight-use-package` already registered the package's recipe the
first time, you don't have to provide it again.

In some extraordinary circumstances (such as when `straight.el` is
bootstrapping its own installation), it may be desirable to clone a
package's local repository if it is missing, but to stop before
building and loading the package. This can also be done by
`straight-use-package`.

### What does it mean to register a package?

Package registration is the first action taken by
`straight-use-package`, before building and cloning. First, if only a
package name was provided to `straight-use-package`, a recipe is
obtained from the configured recipe repositories. Next, the resulting
recipe is recorded in various caches.

This is important, since it allows for several things to happen:

* if you later want to perform another operation on the package using
  `straight.el`, you do not need to provide the recipe again
* if you use a custom recipe for Package A, and Package B requires
  Package A as a dependency, your custom recipe is remembered and
  re-used when Package A is used as a dependency, to avoid conflicts.
* when multiple packages are built from the same local repository, and
  you have specified a custom fetch recipe for one of those packages,
  `straight.el` can intelligently merge that fetch recipe into the
  automatically retrieved recipes of dependencies, in order to avoid
  conflicts.
* `straight.el` knows which packages you have installed, if you want
  to perform interactive operations on them.
* if you accidentally provide two different recipes for the same
  package, `straight.el` can issue a helpful warning, since this may
  lead to surprising behavior.

### How does `straight.el` know when to rebuild packages?

When you request for `straight.el` to load a package (using
`straight-use-package`), it first checks if the package needs to be
rebuilt. This means that some of the files in its local repository
have been modified since the last time the package was built.
`straight.el` uses an optimized `find(1)` command to check for package
modifications, and it uses some caching mechanisms to perform bulk
`find(1)` operations on multiple packages, to speed up these checks
(although it never performs optimizations that may result in erroneous
behavior).

This check occurs during Emacs init, when your init-file makes calls
to `straight-use-package`. You may notice a significant delay on the
first `straight-use-package` call, because this is when `straight.el`
performs a bulk `find(1)` call and caches the results for later usage
(this speeds up init considerably). The total delay is likely to be on
the order of 100ms for a double-digit number of packages.

The rebuild detection system is what allows for you to make changes to
packages whenever you would like, without performing any additional
operations.

(Packages are also rebuilt when their recipes change, of course.)

### How does `straight.el` know what packages are installed?

`straight.el` does not require you to declare a central list of
packages anywhere, like Cask does. Instead, it determines what
packages are to be loaded implicitly, by your invocations of
`straight-use-package` during Emacs initialization. Furthermore,
`straight.el` allows you to install packages after initialization
using `M-x straight-install-package` (or even by evaluating
`straight-use-package` forms). However, `straight.el` still provides
advanced features such as bulk package management and version locking.
This creates some interesting challenges which other package managers
do not have to deal with.

`straight.el` solves these problems using a concept called
*transactions*. The operation of the transaction system is mostly
transparent to the user, at least in recent versions of `straight.el`.
Basically, it provides a way for `straight.el` to keep track of what
happens within a single user operation (e.g. evaluate a buffer of
`straight-use-package` calls, or load the init-file).

`straight.el` uses the transaction system to keep track of what
packages you request in your init-file. If you invoke
`straight-use-package` interactively, then this invalidates that
information, since you have now requested a package that is not in
your init-file. For this reason, if you have invoked
`straight-use-package` interactively, running `M-x
straight-freeze-versions` will prompt you to first reload your
init-file.

**Note: reloading your init-file must have the effect of running all
of the same `straight.el`-related functions again. For example, if you
bootstrap `straight.el` in a sub-file that you only `require` instead
of `load`, then the reloading functionality will not work correctly
and you may receive the message `Caches are still outdated; something
is seriously wrong`. See [#437] for discussion.**

## Comparison to other package managers

(Disclaimer: while I try to be as objective and comprehensive as
possible here, I'm obviously biased. Please submit corrections if I
have unfairly disparaged your favorite package manager!)

There are many package managers for Emacs, ranging from simple scripts
to download files from EmacsWiki to full-featured package management
solutions like `straight.el`. Here are the most feature-rich
alternatives to `straight.el`:

* [`package.el`][package.el]: de facto standard, bundled with Emacs.
* [Quelpa]: allows you to use external sources like GitHub with
  `package.el`. Essentially a local [MELPA].
* [Cask]: another `package.el` wrapper. Specify your dependencies in a
  `Cask` file; can be used for project management or an Emacs
  configuration.
* [el-get]: ridiculously OP in terms of how many different sources you
  can pull packages from (`package.el`, every known VCS, distro
  package managers, `go get`(!!)).
* [Borg]: assimilates packages as Git submodules into `.emacs.d`,
  relying on [Emacsmirror].
* "Screw package managers! I'll just handle it all myself!"

### TL;DR

Here is a summary of the main differences in philosophy between the
package managers:

* Use `package.el` if you want package management to be as easy as
  possible, and do not much care for installing packages from specific
  sources, keeping track of their versions, or doing local development
  on them.
* Use Quelpa if you like `package.el` but really wish you could
  specify the sources of your packages.
* Use Cask if you like `package.el` but wish it came with some project
  management tools, as well.
* Use el-get if you want to easily install packages from as many
  different sources as possible.
* Use Borg if you like a more lightweight approach to package
  management that leverages existing solutions, if contributing
  changes to packages upstream is important to you, and if using Git
  submodules isn't a deal-breaker.
* Use the manual approach if you need to contribute changes to a
  package that is versioned in something other than Git.
* Use `straight.el` if you like reproducibility in your Emacs
  configuration, you regularly contribute changes to packages
  upstream, or you are writing an Emacs configuration to be used by
  others.

And here is a brief list of the main reasons you might not want to use
`straight.el`:

* `straight.el` is largely unusable if you do not have Git installed,
  although it is still possible to use the package-building features
  if you manage your repositories manually (you also cannot use the
  magic bootstrap snippet, in that case). If you don't want to install
  Git, you'll have to use `package.el` or take the manual approach.
* `straight.el` is not built in to Emacs. If you want something that
  will work right out of the box, you're stuck with `package.el` or
  the manual approach.
* `straight.el` takes a minute or two to update all your packages,
  since it does not rely on a centralized server. If you want quick
  update checking, you'll have to use `package.el`.
* `straight.el` does not provide any user interface for package
  management. For that, you'll have to use `package.el`, el-get, Cask,
  or Borg (which expects you to use [`epkg`][epkg] for browsing
  packages).
* `straight.el` does not currently support using only stable versions
  of packages (i.e. tagged revisions), although this is a [planned
  feature][#31]. If this is important to you, you probably want to go
  with `package.el` (with GNU ELPA and MELPA Stable), Cask, or Quelpa.
* If you don't like having to modify your init-file to do package
  management, then `straight.el` is absolutely not for you. You want
  `package.el`, Quelpa, el-get, or Borg.
* If you really want to contribute changes to packages that are not
  versioned in Git, then `straight.el` will not help you. You'll have
  to manage the package's repository manually. Unfortunately, there is
  no existing package manager that supports both non-Git
  version-control systems and contributing changes upstream. You'll
  have to go with the manual approach.
* `straight.el` does not provide project management tools. It is a
  package manager. If you want project management tools, check out
  Cask.
* `straight.el` is quite new and moving fast. Things might break. The
  other package managers can generally be ranked as follows, from most
  active to least active: el-get, Quelpa, Borg, Cask, `package.el`
  (glacial).

### Comparison to `package.el`

* `package.el` downloads pre-built packages from central servers using
  a special (undocumented?) HTTP protocol, while `straight.el` clones
  Git (or other) repositories and builds packages locally.

#### Advantages of `straight.el`

* `straight.el` allows you to install a package from any branch of any
  Git repository. `package.el` only allows you to install a package
  from a `package.el`-compliant central server.
* `straight.el` allows you to check out any Git revision of any
  package. `package.el` only allows you to install the latest version,
  and there is no way to downgrade.
* `straight.el` supports Emacsmirror, while `package.el` does not.
* `straight.el` uses your init-file as the sole source of truth for
  package operations. `package.el` loads every package you ever
  installed at startup, even if some of those packages are no longer
  referenced by your init-file.
* `straight.el` supports 100% reproducibility for your Emacs packages
  with version lockfiles. `package.el` cannot provide reproducibility
  for the set of packages installed, the central servers they were
  installed from, or the versions in use.
* `straight.el` allows you to make arbitrary changes to your packages
  locally. While it is possible to make local changes to `package.el`
  packages, these changes cannot be version-controlled and they will
  be silently overwritten whenever `package.el` performs an update.
* `straight.el` allows you to perform arbitrary version-control
  operations on your package's Git repositories, including
  contributing changes upstream. `straight.el` has explicit support
  for specifying both an upstream and a fork for a package.
  Contributing changes upstream with `package.el` is impossible.
* `straight.el` is designed with `emacs -Q` bug reports in mind.
  `package.el` is unsuitable for minimal bug reproductions, since it
  automatically loads all of your packages on any package operation,
  even in `emacs -Q`.
* `straight.el` operates quietly when all is going well. `package.el`
  displays all messages, errors, and warnings that come from
  byte-compilation and autoload generation.
* `straight.el` considers modifying the user's init-file extremely
  uncouth. `package.el` aggressively inserts (via Customize)
  auto-generated code setting `package-selected-packages` into the
  init-file whenever a package is installed. Furthermore, `package.el`
  has a history of impolite treatment of user configuration, which I
  think says some things about the design: until Emacs 27.1 (when [my
  patch to fix this issue][early-init-file-commit] was adopted after
<<<<<<< HEAD
  around 300 emails' worth of squabbling on emasc-devel), it also
=======
  around 300 emails' worth of squabbling on emacs-devel), it also
>>>>>>> 962d2365
  inserted a call to the `package-initialize` function into the
  init-file if it was not already present, with the officially
  recommended workaround "comment it out if you don't want it, but
  don't get rid of it".
* `straight.el` has a profile system that allows users of someone
  else's Emacs configuration to manage an additional subset of
  packages, or to override upstream package configuration, without
  forking the upstream. `package.el` has no such concept.
* `straight.el` is developed openly on GitHub, using a modern [issue
  tracker][issues] and continuous integration from [CircleCI
  ][circleci-build]. It welcomes contributions of any type.
  `straight.el` is licensed under the permissive MIT license and does
  not require a copyright assignment. `straight.el` is developed
  actively and has explicit support for installing development
  versions of itself, as well as for contributing upstream changes.
  `package.el` is maintained as a part of Emacs core, meaning that the
  contribution process is poorly documented and discouraging. Releases
  of `package.el` coincide with releases of Emacs, which are
  infrequent and inflexible. There is no issue tracker specifically
  for `package.el`, only the Emacs bug tracker and the emacs-devel
  mailing list. Contributing to `package.el` requires a
  poorly-documented, cumbersome copyright assignment process and is
  done by submitting patches to an antiquated mailing list,
  unsupported by modern code review tooling or continuous integration.

#### Advantages of `package.el`

* `package.el` does not require that you have Git installed, since the
  central server deals with where the packages originally came from.
  `straight.el` cannot be used at all without Git.
* `package.el` is built in to Emacs and does not require additional
  configuration to get started with. `straight.el` requires the use of
  a 10-line bootstrap snippet in your init-file.
* `package.el` can perform bulk package updates more quickly since it
  relies on central servers.
* `package.el` has a user interface for package management that also
  displays package metadata. `straight.el` has no user interface for
  package management; any UI is provided by the user's
  `completing-read` framework.
* `package.el` does not require you to touch your init-file to install
  packages, while `straight.el` absolutely refuses to permanently
  install a package without an explicit reference to it in your
  init-file (although this may be considered an advantage, depending
  on your perspective).
* Using MELPA Stable, `package.el` can install only stable versions of
  packages. By default, `package.el` also installs only stable
  versions of packages from GNU ELPA. These modes of operation are
  unsupported by `straight.el` at this time, although this is a
  [planned feature][#31].

#### Additional notes

* `package.el` and `straight.el` usually take approximately the same
  time to install packages, despite the fact that `straight.el` is
  cloning entire Git repositories. This is because network latency and
  byte-compilation are the dominant factors.
* Some `package.el` servers build packages from non-Git upstreams.
  `package.el` can install these packages, while `straight.el` cannot.
  However, since `package.el` has no version-control support, this is
  more or less equivalent to installing those packages from the
  [Emacsmirror], which `straight.el` can do by default.

### Comparison to Quelpa

* Quelpa allows for fetching packages from arbitrary sources and
  building them into a format that can be installed by `package.el`.
  `straight.el` has a philosophy which is fundamentally incompatible
  with `package.el`, and non-compatibility with `package.el` is one of
  its design goals.

#### Advantages of `straight.el`

* `straight.el` has out-of-the-box compatibility with MELPA, GNU ELPA,
  and Emacsmirror, while Quelpa only has support for MELPA. To use GNU
  ELPA, you must drop down to `package.el`. [Emacsmirror] is not
  supported by default, although it is easy to specify an Emacsmirror
  repository in a recipe. While Quelpa allows you to specify custom
  recipe folders, it does not have support for cloning these folders
  automatically from version control, nor for generating the recipes
  in any way other than copying them literally from files.
  `straight.el` allows you full flexibility in this regard.
* `straight.el` has integrated support for selecting particular Git
  revisions of packages. This process is more manual in Quelpa, as it
  requires placing the commit hash into the recipe, which disables
  updates.
* `straight.el` uses your init-file as the sole source of truth for
  package operations. Since Quelpa is based on `package.el`, it also
  loads every package you ever installed at startup, even if those
  packages are no longer referenced by your init-file. Furthermore,
  there is an additional caching layer, so that deleting a package
  from the `package.el` interface and removing it from your init-file
  still does not actually delete it.
* `straight.el` supports 100% reproducibility for your Emacs packages
  with version lockfiles. Quelpa can theoretically provide some
  measure of reproducibility, but this requires significant manual
  effort since all packages are not associated with specific revisions
  by default, nor is the revision of MELPA saved anywhere.
* `straight.el` allows you to make arbitrary changes to your packages
  locally. While it is possible to make local changes to Quelpa
  packages, there are two places to do so: the built package, which is
  the default destination of `find-function`, and the original
  repository. Changes to the former are not version-controlled and
  will be silently overwritten by `package.el` operations, while
  changes to the latter will be silently overwritten by Quelpa
  operations.
* `straight.el` has explicit support for configuring both an upstream
  repository and a fork for the same package. Quelpa does not have
  such a concept.
* `straight.el` allows you complete control over how your repositories
  are managed, and the default behavior is to draw all packages
  versioned in a single repository from a single copy of that
  repository. Quelpa is hardcoded to require a separate repository for
  each package, so that installing Magit requires three copies of the
  Magit repository.
* `straight.el` builds packages using symlinks, meaning that
  `find-function` works as expected. Quelpa builds packages by
  copying, a feature inherited from MELPA. This means that
  `find-function` brings you to the built package, instead of the
  actual repository, which is not version-controlled and will be
  overwritten whenever `package.el` performs an update.
* `straight.el` allows you to perform arbitrary version-control
  operations on your package's Git repositories. Quelpa allows this,
  but all local changes will be silently overridden whenever Quelpa
  performs an update.
* `straight.el` is designed with `emacs -Q` bug reports in mind. Since
  Quelpa is based on `package.el`, it is also unsuitable for minimal
  bug reproductions, since it automatically loads all of your packages
  on any package operation, even in `emacs -Q`.
* `straight.el` operates quietly when all is going well. Since Quelpa
  is based on `package.el`, it displays all messages, errors, and
  warnings that come from byte-compilation and autoload generation. It
  also displays additional messages while cloning Git repositories,
  downloading files, and building packages from their repositories
  into `package.el` format.
* `straight.el` does not modify your init-file. Since Quelpa is based
  on `package.el`, it inherits the behavior of aggressively inserting
  a call to `package-initialize` into your init-file on any package
  management operation.
* `straight.el` has a profile system that allows users of someone
  else's Emacs configuration to manage an additional subset of
  packages, or to override upstream package configuration, without
  forking the upstream. Quelpa has no such concept.

#### Advantages of Quelpa

* Quelpa supports all the version-control systems supported by MELPA,
  which is to say almost every commonly and uncommonly used VCS.
  `straight.el` only supports Git, although it is designed to support
  other version-control backends.
* Quelpa allows for installing only stable versions of packages, from
  any source. This mode of operation is unsupported by `straight.el`,
  although it is a [planned feature][#31].
* Since Quelpa is based on `package.el`, it inherits a user interface
  for package management that also displays package metadata.
  `straight.el` has no such interface.

#### Additional notes

* `straight.el` and Quelpa both allow you to manage your package's
  local repositories manually, if you wish.
* In principle, `straight.el` and Quelpa have identical package
  installation times, since they are performing the same operations.
  In practice, Quelpa is slightly slower since it builds packages by
  copying rather than symlinking, and it clones multiple copies of the
  same Git repository when multiple packages are built from it.
* `straight.el` encourages you to keep a tight handle on your package
  versions by default. Quelpa encourages you to stick to the latest
  versions of your packages, and to upgrade them automatically.

### Comparison to Cask

I have not used Cask extensively, so please feel especially free to
offer corrections for this section.

* Cask installs packages using the `package.el` protocol, based on a
  `Cask` file written in the Cask DSL. `straight.el` eschews
  `package.el` entirely, and clones packages from source based on how
  you invoke `straight-use-package` in your init-file.
* Cask focuses more on being a build manager, like Maven or Leiningen,
  while `straight.el` focuses *exclusively* on being a package
  manager.

#### Advantages of `straight.el`

* `straight.el` has out-of-the-box compatibility with Emacsmirror,
  while Cask only supports `package.el`-compliant repositories.
  However, it is easy to specify an Emacsmirror repository in a
  recipe. Cask does not support custom package sources. `straight.el`
  supports MELPA, GNU ELPA, and Emacsmirror, and allows you to add any
  other sources you would like.
* `straight.el` has integrated support for selecting particular Git
  revisions of packages. This process is more manual in Cask, as it
  requires placing the commit hash into the recipe, which disables
  updates.
* `straight.el` uses your init-file as the sole source of truth for
  package operations. Since Cask is based on `package.el`, it loads
  every package you ever installed at startup, even if some of those
  packages are no longer referenced by your `Cask` file.
* `straight.el` determines your package management configuration
  implicitly by detecting how you call `straight-use-package` in your
  init-file and making the appropriate changes immediately. Cask
  requires manual intervention (for example, issuing a `cask install`
  command when you have updated your `Cask` file). However, both
  `straight.el` and Cask can be considered declarative package
  managers.
* `straight.el` supports 100% reproducibility for your Emacs packages
  with version lockfiles. Cask can theoretically provide some measure
  of reproducibility, but this requires significant manual effort
  since all packages are not associated with specific revisions by
  default, nor is the revision of Cask saved anywhere.
* `straight.el` allows you to make arbitrary changes to your packages
  locally. While it is possible to make local changes to Cask
  packages, these will not be version-controlled and they will be
  silently overwritten or shadowed when Cask performs an update.
* `straight.el` allows you to perform arbitrary version-control
  operations on your package's Git repositories, including
  contributing changes upstream. `straight.el` has explicit support
  for specifying both an upstream and a fork for a package.
  Contributing changes upstream with Cask is impossible.
* `straight.el` is designed with `emacs -Q` bug reports in mind. Cask
  appears to be unsuitable for minimal bug reproductions, since there
  does not appear to be a straightforward way to load a single
  package, without loading all other packages configured in your
  `Cask` file.
* `straight.el` operates quietly when all is going well. Since Cask is
  based on `package.el`, it displays all messages, errors, and
  warnings that come from byte-compilation and autoload generation.
* `straight.el` has a profile system that allows users of someone
  else's Emacs configuration to manage an additional subset of
  packages, or to override upstream package configuration, without
  forking the upstream. Cask has no such concept.

#### Advantages of Cask

* Cask provides a useful toolbox of operations for project management,
  which are completely absent from `straight.el`.
* Since Cask is based on `package.el`, it does not require that you
  have Git installed. (It does require Python, however.) `straight.el`
  is mostly unusable without Git.
* Since Cask is based on `package.el`, it can perform bulk package
  updates more quickly than `straight.el`.
* Since Cask is based on `package.el`, it inherits a user interface
  for package management that also displays package metadata.
* Since Cask is based on `package.el`, you can install packages
  without editing a file manually, although this rather defeats the
  entire purpose of using Cask instead of `package.el`. `straight.el`
  absolutely refuses to permanently install a package without an
  explicit reference to it in your init-file (although this may be
  considered an advantage, depending on your perspective).
* Using MELPA Stable, Cask can install only stable versions of
  packages. By default, Cask also installs only stable versions of
  packages from GNU ELPA. These modes of operation are unsupported by
  `straight.el` at this time, although this is a [planned
  feature][#31].
* Cask supports more version-control systems than `straight.el` (which
  only supports Git).

### Comparison to el-get

I have not used el-get extensively, so please feel especially free to
offer corrections for this section.

* Both el-get and `straight.el` implement their own package management
  abstractions instead of delegating to `package.el`. However:
    * el-get goes the route of adding as many package sources as
      possible (e.g. `package.el`, many different version-control
      systems, various specific websites, and even system package
      managers) so that packages can be used very easily.
    * `straight.el` only supports Git and in doing so is able to
      provide more advanced package management features.

#### Advantages of `straight.el`

* `straight.el` uses your init-file as the sole source of truth for
  package operations. el-get has additional metadata stored outside
  the init-file, although specifying all packages in your init-file is
  a supported mode of operation.
* `straight.el` supports 100% reproducibility for your Emacs packages
  with version lockfiles. el-get can theoretically provide some
  measure of reproducibility, but this requires significant manual
  effort since all packages are not associated with specific revisions
  by default, nor is the revision of el-get saved anywhere.
* `straight.el` allows you to make arbitrary changes to your packages
  locally, and conflicts during updates are presented to the user and
  resolved interactively. While it is possible to make local changes
  to el-get packages, the el-get manual warns that such changes may
  break the update mechanism.
* `straight.el` has explicit support for configuring both an upstream
  repository and a fork for the same package. el-get does not have
  such a concept.
* `straight.el` allows you to perform arbitrary version-control
  operartions on your package's Git repositories. el-get allows this,
  but local changes will be overwritten when el-get performs an
  update.
* `straight.el` provides a suite of powerful interactive workflows for
  performing bulk operations on your package's Git repositories.
  el-get only allows you to install, uninstall, and update packages.
* `straight.el` operates quietly when all is going well. el-get
  reports its progress verbosely.
* `straight.el` has a profile system that allows users of someone
  else's Emacs configuration to manage an additional subset of
  packages, or to override upstream package configuration, without
  forking the upstream. el-get has no such concept.

#### Advantages of el-get

* el-get supports virtually all known version-control systems, as well
  as system package managers, EmacsWiki, arbitrary HTTP, and even `go
  get`. `straight.el` supports only Git, although it does allow you to
  manage your local repositories manually if you would like.
* el-get has been around since 2010 and is on its fifth major version,
  whereas `straight.el` was created in January 2017 and is only now
  approaching a 1.0 release. Clearly, el-get is more stable, although
  despite its recency `straight.el` is already almost 50% of the size
  of el-get, by the line count. Both package managers are actively
  maintained.
* el-get has a recipe format which is several orders of magnitude more
  powerful than that of `straight.el`, since it supports many more
  package sources that can be configured and since it allows for a
  more complex build process.
* el-get provides a number of features for running per-package
  initialization and setup code, including pulling that code from
  arbitrary sources. `straight.el` does not support this and expects
  you to use a dedicated tool like [`use-package`][use-package] (with
  which integration is built in) for that purpose.
* el-get has a user interface for package management that also
  displays package metadata, similarly to `package.el`. `straight.el`
  has no user interface for package management; any UI is provided by
  the user's `completing-read` framework.

### Comparison to Borg

* Borg and `straight.el` are perhaps the two most similar package
  managers on this list. The difference is that Borg is very minimal
  and expects you to complement it with other tools such as [Magit],
  [epkg], [`use-package`][use-package], and [auto-compile]. On the
  other hand, `straight.el` aspires to be a one-stop package
  management solution, although it does not try to replace dedicated
  version-control packages (Magit) or dedicated package
  *configuration* packages (`use-package`).
* Borg uses Git submodules, while `straight.el` uses independently
  managed Git repositories.

#### Advantages of `straight.el`

* `straight.el` supports MELPA, GNU ELPA, Emacsmirror, and custom
  recipe sources. Borg only supports Emacsmirror and custom recipe
  sources. However, as the Emacsmirror is a near-complete superset of
  both GNU ELPA and MELPA, this does not necessarily mean you have
  access to more packages: it just means you benefit from the recipe
  maintenance efforts of the MELPA team and the Emacsmirror team,
  rather than only the latter.
* Borg, even when combined with related tools, do not allow for the
  kind of massive interactive repository management provided by
  `straight.el`.
* `straight.el` provides an API designed for other version-control
  backends to be added in future. Borg is inextricably tied to Git.
* The interface for Git submodules has a number of sharp edges.
* `straight.el` provides dependency management. This is a manual
  process in Borg.
* `straight.el` provides mechanisms for updating your packages. This
  is a manual process in Borg.
* `straight.el` is configured solely by how you use in your init-file.
  Configuring Borg requires customizing `~/.emacs.d/.gitmodules`,
  which means (for example) that you cannot generate recipes
  dynamically. (However, the handling of configuration is
  [planned][#95-c1] to be improved in a future release.)
* `straight.el` has a profile system that allows users of someone
  else's Emacs configuration to manage an additional subset of
  packages, or to override upstream package configuration, without
  forking the upstream. Borg has no such concept.

#### Advantages of Borg

* Borg does a heck of a lot less magic, so if you want a solution with
  simple implementation details, `straight.el` may not be for you.
  (But see the developer manual and docstrings, first.)

### Comparison to the manual approach

* The manual approach is to download packages yourself and put them on
  your `load-path`. `straight.el` is more or less what you get when
  you take the manual approach, think very hard about the best way to
  do everything, and then automate all of it.

#### Advantages of `straight.el`

* `straight.el` figures out where to clone your packages from for you.
* `straight.el` byte-compiles your packages for you and generates
  their autoloads automatically.
* `straight.el` frees you from needing to manually recompile and
  regenerate autoloads.
* `straight.el` keeps track of dependencies for you.
* `straight.el` provides tools to manage all your packages in bulk,
  which would otherwise be a long, tedious process.
* `straight.el` allows you to get reproducibility for your
  configuration without needing to keep all of your packages under
  version control.
* `straight.el` links packages into a separate build directories.
  Running packages directly from their repositories has a number of
  problems, including:
    * making it impossible to run only one package, if others are
      provided in the same repository.
    * making your working directory dirty when the package author
      forgot to add their build artifacts like `*.elc` and autoload
      files to the `.gitignore`.
    * instantly losing compatibility with MELPA recipes.
* `straight.el` offers you a single entry point to install only a
  single package in isolation, for a minimal bug reproduction. With
  the manual approach this would be more complicated, especially if
  the package has dependencies.
* `straight.el` frees you from needing to think about package
  management, since I already did all the thinking to figure how best
  to design everything.

#### Advantages of the manual approach

* No dependencies.
* You learn a lot, if you don't give up first.
* You might end up writing a package manager (case in point).
* This is the only way to deal with packages that have non-Git
  upstreams which you need to contribute changes to. (However, you can
  always use the manual approach for one package and `straight.el` for
  the rest. Or you can just eschew `straight.el`'s version-control
  support for that package, and use it only for building the package.)

## User manual

This section tells you everything you need to know about the
user-facing features of `straight.el`. For implementation details, see
the [developer manual][#dev]. It may also be helpful to get some
perspective on the overarching concepts of `straight.el` from the
[conceptual overview][#concepts].

### Bootstrapping `straight.el`

In order to use `straight.el`, you will need to somehow get it loaded
into Emacs. (This is easy for `package.el`, since `package.el` is
built in to Emacs. `straight.el` must work a little harder.)

`straight.el` comes with a file to do just this, `bootstrap.el`. All
you need to do is load that file. You can do this with `M-x load-file`
or by a call to `load` in your init-file. However, there is an obvious
shortcoming: `bootstrap.el` will only be available once `straight.el`
is already installed.

You could just invoke `git clone` from your init-file, if
`straight.el` is not installed, but then you would have to manually
take care of selecting the correct branch, parsing your version
lockfile to check out the right revision, and so on. Instead, you can
just use this snippet, which uses a copious amount of magic to take
care of all these details for you:

<!-- longlines-start -->

```emacs-lisp
(defvar bootstrap-version)
(let ((bootstrap-file
       (expand-file-name "straight/repos/straight.el/bootstrap.el" user-emacs-directory))
      (bootstrap-version 5))
  (unless (file-exists-p bootstrap-file)
    (with-current-buffer
        (url-retrieve-synchronously
         "https://raw.githubusercontent.com/raxod502/straight.el/develop/install.el"
         'silent 'inhibit-cookies)
      (goto-char (point-max))
      (eval-print-last-sexp)))
  (load bootstrap-file nil 'nomessage))
```

<!-- longlines-stop -->

Despite the reference to `develop`, this snippet actually installs
from the `master` branch by default, just like every other package.
Furthermore, the correct revision of `straight.el` is checked out, if
you have one specified in your lockfile. Even better, you can
[override the recipe for `straight.el`][#user/overriding/straight.el],
just like for any other package.

### Installing packages programmatically

The primary entry point to `straight.el` is the `straight-use-package`
function. It can be invoked interactively (for installing a package
temporarily) or programmatically (for installing a package
permanently). This section covers the programmatic usage; see
[later][#user/interactive] for interactive usage.

Here is the basic usage of `straight-use-package`:

```emacs-lisp
(straight-use-package 'el-patch)
```

This will ensure that the package `el-patch` is installed and loaded.
(Note that `straight-use-package` takes a symbol, not a string, for
the name of the package.) Precisely, this is what happens:

* If the local Git repository for `el-patch` is not available, it is
  cloned, and the appropriate revision is checked out (if one is
  specified in your version lockfiles).
* If the local Git repository has been modified since the last time
  the package was built, it is rebuilt. This means:
    * The `.el` files are symlinked into a separate directory to
      isolate them from other, irrelevant files.
    * The main package file is checked for dependencies, which are
      installed recursively if necessary using `straight-use-package`.
    * The `.el` files are byte-compiled.
    * Autoloads are extracted from the `.el` files and saved into a
      separate file.
* The package's directory is added to Emacs' `load-path`.
* The package's autoloads are evaluated.

Package authors should note that `straight.el` checks for dependencies
that are specified in the [`package.el` format][package.el-format]. To
spare you reading that documentation, this is either a
`Package-Requires` header in `PACKAGENAME.el`, or an argument to a
`define-package` invocation in `PACKAGENAME-pkg.el`. Despite the [many
shortcomings][#comparison/package.el/+straight.el] of `package.el`, it
has done a good job of creating a standardized format for dependency
declarations.

There is one exception to the above statement: not all entries
specified in the `Package-Requires` header necessarily correspond to
packages. For example, specifying a minimum Emacs version for a
package is done by depending on the `emacs` pseudo-package. Such
packages are simply ignored by `straight.el`, using the variable
`straight-built-in-pseudo-packages`.

Note that loading a package does not entail invoking `require` on any
of its features. If you wish to actually load the files of the
package, you need to do this separately. This is because most packages
do not need to be loaded immediately, and are better served by the
autoload system.

#### Installing with a custom recipe

`straight-use-package` can also take a list instead of a symbol. In
that case, the first member of the list is a symbol giving the package
name, and the remainder of the list is a [property
list][property-lists] providing information about how to install and
build the package. Here is an example:

```emacs-lisp
(straight-use-package
 '(el-patch :type git :host github :repo "raxod502/el-patch"
            :fork (:host github
                   :repo "your-name/el-patch")))
```

If you give `straight-use-package` just a package name, then a recipe
will be looked up by default (see the section on [recipe
lookup][#user/lookup]). You can see the default recipe for a package
by invoking [`M-x straight-get-recipe`][#user/interactive].

If `straight-allow-recipe-inheritance` is non-nil, then you only need
to specify the components of the recipe that you want to override. All
other components will still be looked up in the default recipe. In the
example above, we are only interested in changing the `:fork`
component. Therefore if `straight-allow-recipe-inheritance` is set,
the recipe could be simplifed as follows:

```emacs-lisp
(straight-use-package
 '(el-patch :fork (:repo "your-name/el-patch")))
```

or even simpler:

```emacs-lisp
(straight-use-package
 '(el-patch :fork "your-name/el-patch"))
```

The `:files` keyword and all version control keywords support
inheritance.

To learn more, see the section on [the recipe format][#user/recipes].

#### Additional arguments to `straight-use-package`

The full user-facing signature of `straight-use-package` is:

```emacs-lisp
(straight-use-package PACKAGE-OR-RECIPE &optional NO-CLONE NO-BUILD)
```

As discussed [previously][#user/install], by default
`straight-use-package` will do three things:

* Register the recipe provided with `straight.el`.
* Clone the package's local repository, if it is absent.
* Rebuild the package if necessary, and load it.

By providing the optional arguments, you may cause processing to halt
before all three of these tasks are completed. Specifically, providing
`NO-CLONE` causes processing to halt after registration but before
cloning, and providing `NO-BUILD` causes processing to halt after
cloning (if necessary) but before building and loading.

`straight.el` supports lazy-loading by means of a special value for
`NO-CLONE`, the symbol `lazy`. If this symbol is passed, then
processing will halt at the clone step, unless the package is already
cloned. This means that the package is built and loaded if it is
already installed, but otherwise installation is deferred until later.
When you want to trigger the lazy installation, simply call
`straight-use-package` again, but without `NO-CLONE`. (There is no
need to pass the recipe again; see [recipe lookup][#user/lookup].)

You can also pass functions for `NO-CLONE` or `NO-BUILD`, which will
be called with the package name as a string; their return values will
then be used instead.

Note that if it makes no sense to build a package, then you should put
`:build nil` in its [recipe][#user/recipes], rather than specifying
`NO-BUILD` every time you register it with `straight.el`. (This is
especially relevant when writing recipes for [recipe
repositories][#user/lookup/repos].)

#### Variants of `straight-use-package`

For convenience, `straight.el` provides some functions that wrap
`straight-use-package` with particular arguments, to cover all of the
common cases. Each of these functions takes only a package name or
recipe, and no additional arguments.

* `straight-register-package`: always stop after the registration
  step. This may be useful for specifying the recipe for an optional
  dependency (see [recipe lookup][#user/lookup], but see also [recipe
  overrides][#user/overriding]).
* `straight-use-package-no-build`: always stop before the build step.
  This is used by [`straight-freeze-versions`][#user/lockfiles] to
  make sure packages are cloned, since building them is unnecessary
  for writing the lockfiles.
* `straight-use-package-lazy`: stop at the clone step if the package's
  local repository is not already cloned. This is used for
  lazy-loading.

#### Customizing when packages are built

By default, when `straight.el` is bootstrapped during Emacs init, it
uses a bulk `find(1)` command to identify files that were changed
since the last time a package depending on them was built. These
packages are then rebuilt when they are requested via
`straight-use-package`. Normally, `straight.el` will try to detect
what sort of `find(1)` program is installed, and issue the appropriate
command. If it makes a mistake, then you can manually customize
`straight-find-flavor`. Alternately, you can install GNU find and
customize the variable `straight-find-executable` to point to it.

For about 100 packages on an SSD, calling `find(1)` to detect
modifications takes about 500ms. You can save this time by customizing
`straight-check-for-modifications`. This is a list of symbols which
determines how `straight.el` detects package modifications. The
default value is `(find-at-startup find-when-checking)`, which means
that `find(1)` is used to detect modifications at startup, and also
when you invoke `M-x straight-check-package` or `M-x
straight-check-all`. If you prefer to avoid this performance hit, or
do not have `find(1)` installed, then you can remove these symbols
from the list. In that case, you will probably want to add either
`check-on-save` or `watch-files` to the list.

`check-on-save` causes `straight.el` to use `before-save-hook` to
detect package modifications as you make them (modifications made by
the `straight.el` repository management commands are also detected).
This reduces init time, but modifications made outside of Emacs (or
modifications that bypass `before-save-hook`) are not detected. Pull
requests extending the number of cases in which `straight.el` is able
to detect live modifications are welcome. Also, for the sake of
efficiency, this form of modification checking is restricted to
subdirectories of `~/.emacs.d/straight/repos`, so you must put your
local repositories into that directory for it to work. (Pull requests
to change this would be welcome.)

`watch-files` causes `straight.el` to automatically invoke a
filesystem watcher to detect modifications as they are made, inside or
outside of Emacs. For this setting to work, you must have
[`python3`][python] and [`watchexec`][watchexec] installed on your
`PATH`. By default, the watcher persists after Emacs is closed. You
can stop it manually by running `M-x straight-watcher-stop`, and start
it again by running `M-x straight-watcher-start`. The watcher script
is designed so that when one instance is started, all the others
gracefully shut down, so you don't have to worry about accidentally
ending up with more than one. There is nothing exciting in the process
buffer for the watcher, but if you are interested in it then its name
is given by `straight-watcher-process-buffer`. (By default, the name
has a leading space so that the buffer does not appear in the buffer
list.)

There is probably no good reason to use both `check-on-save` and
`watch-files` at the same time. Your configuration can dynamically
switch between which one is used depending on `(executable-find
"watchexec")` or similar.

If you prefer to eschew automatic package rebuilding entirely, you can
just set `straight-check-for-modifications` to `nil`. In that case,
packages will only be rebuilt when metadata (e.g. the recipe or the
Emacs version) changes, or when you manually invoke `M-x
straight-rebuild-package` or `M-x straight-rebuild-all`.

Regardless of your preferred setting for
`straight-check-for-modifications`, you should set it before the
`straight.el` bootstrap snippet is run, since hooks relating to this
variable are set during bootstrap.

On Microsoft Windows, `find(1)` is generally not available, so the
default value of `straight-check-for-modifications` is instead
`(check-on-save)`.

##### Custom or manual modification detection

You can also use the low-level functions for modification detection
directly.

The function `straight-register-repo-modification` takes a string
(e.g. `"straight.el"`) corresponding to the name of a local
repository, and marks all packages from that local repository to be
rebuilt at next Emacs startup. This function silently ignores local
repositories which contain slashes, a limitation which might be
removed in future.

The function `straight-register-file-modification` takes no arguments
and checks if the file visited by the current buffer (if any) is
contained by any local repository. If so, it delegates to
`straight-register-repo-modification`. The `check-on-save` value for
`straight-check-for-modifications` just adds
`straight-register-file-modification` to `before-save-hook`.

##### Summary of options for package modification detection
###### `find-at-startup`

Save build timestamps and run `find(1)` at startup to detect changes

* Most reliable, never misses changes
* Requires `find(1)`
* Slows down startup

###### `check-on-save`

Use `before-save-hook` to detect changes

* No external dependencies
* No startup delay
* No additional CPU or memory impact
* Doesn't catch changes made except via `save-file` inside Emacs

###### `watch-files`

Run filesystem watcher to detect changes

* Requires Python 3 and Watchexec
* No startup delay
* Takes a few seconds to build virtualenv the first time
* Memory and CPU impact of running filesystem watcher
* Only misses changes if you make them after booting the system but
  before starting Emacs

---

#### Customizing how packages are built

By specifying `:build nil` in a package's [recipe][#user/recipes], you
may prevent the package from being built at all. This is usually
useful for recipe repositories which do not bundle executable Lisp
code. (Make sure to use [`straight-use-recipes`][#user/lookup/repos]
for registering recipe repositories.)

##### Autoload generation

By specifying `:build (:not autoloads)` in a package's recipe, you may
prevent any autoloads provided by the package from being generated and
loaded into Emacs. This is mostly useful if the package provides a
large number of autoloads, you know you need only a few of them, and
you wish to optimize your startup time (although this is almost
certainly premature optimization unless you *really* know what you're
doing). You can also customize the variable
`straight-disable-autoloads` to effect this change on all recipes
which do not explicitly disable autoloads via the `:build` keyword.

##### Byte compilation

By specifying `:build (:not compile)` in a package's recipe, you may
inhibit byte-compilation. See [this issue][#357] for discussion of why
this might be useful. You can also customize the variable
`straight-disable-compile` to effect this change on all
recipes which do not explicitly disable byte-compilation via the
`:build` keyword.

##### Native compilation

Experimental support for native compilation of Emacs Lisp code is
currently under development in the `feature/native-comp` branch of the
official Emacs repository (see [gccemacs][gccemacs]). When running on
this version of Emacs, `straight.el` will perform native compilation
of packages.

By specifying a `:build (:not native-compile)` in a package's recipe,
you may inhibit native compilation. You can also customize the
variable `straight-disable-native-compile` to effect this change on
all recipes which do not explicitly disable native-compilation via the
`:build` keyword.

Native compilation requires byte-compilation, so `:build (:not compile)`
and `straight-disable-compile` will also disable native
compilation.

##### Symbolic links

Usually, `straight.el` uses symbolic links ("symlinks") to make
package files available from the build directory. This happens when
`straight-use-symlinks` is non-nil, the default. On Microsoft Windows,
however, support for symlinks is not always available, so the default
value of `straight-use-symlinks` is nil on that platform. That causes
copying to be used instead, and an advice is placed on `find-file` to
cause the copied files to act as symlinks if you try to edit them.

If you want to activate symlink-support on MS Windows 7, 8, or 10, you
should ensure the following requirements:

* `straight-use-symlinks` has to be set to non-nil manually.

* Your user-account needs to be assigned the right to create symbolic
  links. To do so, run "secpol.msc" and in "Local Policies → User
  Rights Assignment" assign the right to "Create symbolic links" to
  your user-account.

* If you have User Account Control (UAC) enabled and your user-account
  belongs to the the _Administrators_ group you'll need to run Emacs
  in elevated mode to be able to create symlinks (see
  [here][symlinks-perforce] and [here][symlinks-stackoverflow] and,
  for an official reference, section Access Token Changes [in this
  document][symlinks-microsoft].

* [Windows Creators Update][symlinks-creators] supports
  symlink-creation without any special permission setup.


#### Customizing how packages are made available

By setting the variable `straight-cache-autoloads` to a non-nil value,
you can cause `straight.el` to cache the autoloads of all used
packages in a single file on disk, and load them from there instead of
from the individual package files if they are still up to date. This
reduces the number of disk IO operations during startup from O(number
of packages) to O(1), so it should improve performance. No other
configuration should be necessary to make this work; however, you may
wish to call [`straight-prune-build`][#user/interactive] occasionally,
since otherwise this cache file may grow quite large over time.

#### Hooks run by `straight-use-package`

Currently, `straight-use-package` supports three hooks:

* `straight-vc-git-post-clone-hook`: The functions in this hook are
  run just after cloning a git repository.  This allows users to
  automate custom configuration of Elisp Git repositories after they
  have been cloned.  For example, the `user.email` `git-config`
  variable could be set on clone, to make upstream contributions more
  convenient for developers who use different email addresses for
  different repositories.

  Each hook function is passed the following [keyword arguments]:

    - `:repo-dir` - the local directory to which the repository was
      cloned
    - `:remote` - the name of the remote from which the repository was
      cloned
    - `:url` - the URL from which the repository was cloned
    - `:branch` - the branch as specified by the recipe, if any,
      otherwise `nil`
    - `:depth` - the clone depth as specified by the recipe or
      `straight-vc-git-default-clone-depth`
    - `:commit` - the specific commit which was requested via the
      lockfile, if any, otherwise `nil`

  Since keyword arguments are used, each function should be defined
  via `cl-defun`, and `&key` used at the front of the argument list.

* `straight-use-package-prepare-functions`: The functions in this hook
  are run just before a package would be built, even if the package
  does not actually need to be rebuilt. They are passed the name of
  the package being (maybe) built as a string, and should take and
  ignore any additional arguments.
* `straight-use-package-pre-build-functions`: The functions in this
  hook are run just before building a package (and only if the package
  needs to be built). They are passed the name of the package being
  built as a string, and should take and ignore any additional
  arguments.
* `straight-use-package-post-build-functions`: The functions in this
  hook are run just after building a package (and only if the package
  needs to be built). They are passed the name of the package being
  built as a string, and should take and ignore any additional
  arguments.

### The recipe format

The general format for a `straight.el` recipe is:

```emacs-lisp
(package-name :keyword value :keyword value ...)
```

Note that if you wish to pass a recipe to `straight-use-package`, you
will need to quote it. If you need to compute part of the recipe
dynamically, use backquoting:

```emacs-lisp
(straight-use-package
  `(el-patch :type git :repo ,(alist-get 'el-patch my-package-urls)))
```

The supported keywords are *similar, but not identical* to those used
in MELPA recipes. There is a complete list below which you can compare
with the [MELPA documentation][melpa-recipe-format], but the main
differences from the user's point of view are:

* We use `:host` instead of `:fetcher`.
* We only support Git recipes by default, although the system is
  extensible to other VCs to be added in the future or in user
  configurations. Thus the supported `:host` values are `nil` (any Git
  repository), `github`, `gitlab`, and `bitbucket` (Git only).
* We support `:branch`, but not `:commit` or `:version-regexp`. To
  lock a package to a specific commit, use a
  [lockfile][#user/lockfiles]. See also [#246] for discussion of
  extensions to the recipe to support package pinning, which is a
  planned feature.
* We support several additional keywords that affect how a package is
  built; see below.
* There are consistency and feature improvements to edge cases of the
  `:files` keyword as documented in `straight-expand-files-directive`.

* `:includes` indicates a package is a superset of another package.

Here is a comprehensive list of all keywords which have special
meaning in a recipe (unknown keywords are ignored but preserved):

* `:local-repo`

  This is the name of the local repository that is used for the
  package. If a local repository by that name does not exist when you
  invoke `straight-use-package`, one will be cloned according to the
  package's [version-control settings][#user/recipes/vc-backends].

  Multiple packages can use the same local repository. If so, then a
  change to the local repository will cause both packages to be
  rebuilt. Typically, if multiple packages are drawn from the same
  repository, both should specify a `:files` directive.

  If you do not provide `:local-repo`, then it defaults to a value
  derived from the [version-control
  settings][#user/recipes/vc-backends], or as a last resort the
  package name.

* `:files`

  This is a list specifying which files in a package's local
  repository need to be symlinked into its build directory, and how to
  arrange the symlinks. For most packages, the default value
  (`straight-default-files-directive`) will suffice, and you do not
  need to specify anything.

  If you do need to override the `:files` directive (this happens most
  commonly when you are taking a single package from a repository that
  holds multiple packages), it is almost always sufficient to just
  specify a list of globs or filenames. All matching files will be
  linked into the top level of the package's build directory.

  In spite of this, the `:files` directive supports an almost
  comically powerful DSL (with nested excludes and everything!) that
  allows you full flexibility on how the links are made; see the
  docstring of `straight-expand-files-directive` for the full details.

* `:flavor`

  If this is non-nil, then it changes the interpretation of the
  `:files` directive for compatibility with an existing upstream
  recipe source. See the docstring of
  `straight-expand-files-directive` for details.

* `:build`
  This specifies the steps taken on the files symlinked within a
  package's straight/build/PACKAGE directory. It may be any of the
  following values:
  
  - nil, in which case nothing is done.
    This also prevents :pre/:post-build commands from running.

```emacs-lisp
(example :build nil)
```

  - t, runs the steps listed in `straight--build-default-steps`.
    Note this ignores all `straight-disable-SYMBOL` keywords.
  
```emacs-lisp
(example :build t)
```
  - A list of steps.
    Each step is a symbol which represents a function named:
    `straight--build-SYMBOL`.
    The function is passed the recipe as its sole argument.
    Steps are exectuted in the order they are listed. e.g.
    
```emacs-lisp
(example :build (autoloads compile native-compile info))
```

  - A list which has `:not` as its car and step symbols as its cdr.
    This eliminates the listed steps from the default steps. e.g.
    The following recipe will not be compiled or have its texinfo generated:
    
```emacs-lisp
(example :build (:not compile info))
```
    Steps may be disabled globally for recipes which do not explicilty
    declare their `:build` via the defcustom variables named
    `straight--build-SYMBOL`. e.g. The last example but for all recipes
    without a `:build`:

```emacs-lisp
(setq straight-disable-compile t
      straight-disable-info t)
```

In the absence of a `:build` keyword, `straight--build-default-steps` are run.

* `:pre-build`

  This specifies system commands and/or elisp to be evaluated before
  symlinking, and running a recipe's `:build` steps.

  Each command is either an elisp form to be evaluated or a list of
  strings to be executed in a shell context of the form:

```emacs-lisp
("executable" "arg"...)
```

  Commands are executed in the package's repository directory.

  The `:pre-build` keyword's value may be:

  - A single command
  - A list of commands
  - nil, in which case no commands are executed.

    For example:

```emacs-lisp
(straight-use-package
 '( example :type git :host github :repo "user/example.el"
    :pre-build ("make all")))

(straight-use-package
 `( example :type git :host github :repo "user/example.el"
    :pre-build ,(pcase system-type
                  (`windows-nt '(message "This might take a while"))
                  (_ '(("./configure") ("make") ("make" "install"))))))

```

* `:post-build`

  This specifies system commands and/or elisp to be evaluated after
  the `:build` steps are run.

  Otherwise, it is identical to the `:pre-build` keyword in terms of the values
  it accepts and how it is executed.

    For example:
    
```emacs-lisp
(straight-use-package
 '( example :type git :host github :repo "user/example.el"
    :pre-build  (("./pre-build.sh") (message "hi"))
    :post-build (("./post-build.sh") (message "bye"))))
```

* `:type`

  This specifies the version-control backend to use for cloning and
  managing the package's local repository. It defaults to the value of
  `straight-default-vc`, which defaults to `git`.

  The only traditional version-control backend currently supported is
  `git`, although more backends may be added.

  As a special case, however, you may specify the value `built-in`,
  which results in all version-control operations on the package being
  ignored. This allows you to tell `straight.el` that a package has
  already been provided (for example, because a version of it is
  shipped by Emacs) and does not have a local repository which needs
  to be cloned, updated, and so on. Here is how you can tell
  `straight.el` that you would like to use the Emacs-provided copy of
  Org, rather than cloning it from the upstream repository if another
  package declares it as a dependency:

```emacs-lisp
(straight-use-package '(org :type built-in))
```

* `:source`

 Overrides `straight-recipe-repositories` on a per-recipe basis.
 Its value may be:
   - a symbol representing a recipe repository
   - a list of such symbols
 The order of the symbols determines their precedence. For example:

```emacs-lisp
(straight-use-package '(package :source melpa))
```

 Will search only the melpa recipe repository for package's recipe. While:

```emacs-lisp
(straight-use-package '(package :source (melpa gnu-elpa-mirror)))
```

 will search for package's recipe first in melpa.
 If it is not found there it will check gnu-elpa-mirror next.

* backend-specific keywords

  Depending on the value of `:type`, additional keywords (relevant to
  how the package's repository is cloned and managed) will be
  meaningful. See the next section.

  The `built-in` pseudo-backend does not take any other keywords.

* `:includes`

Informs `straight.el` that a package is a superset of another package.
For example `org-plus-contrib` includes `org`.
The following will prevent `straight.el` from attempting to install `org`
after `org-plus-contrib` has been installed:

```emacs-lisp
(straight-use-package '(org-plus-contrib :includes org))
```

Its value may also be a list of symbols indicating multiple packages:

```emacs-lisp
(straight-use-package '(example :includes (foo bar)))
```

#### Version-control backends

Defining a version-control backend consists of declaring a number of
functions named as `straight-vc-BACKEND-METHOD`, where `BACKEND` is
the name of the version-control backend being defined and `METHOD` is
a backend API method. The relevant methods are:

* `clone`: given a recipe and a commit object, clone the repository
  and attempt to check out the given commit.
* `commit-present-p`: given a recipe and a commit object, return
  whether the commit can be checked out offline, i.e., without
  fetching from the remote.
* `normalize`: given a recipe, "normalize" the repository (this
  generally means reverting it to a standard state, such as a clean
  working directory, but does not entail checking out any particular
  commit).
* `fetch-from-remote`: given a recipe, fetch the latest version from
  its configured remote, if one is specified.
* `fetch-from-upstream`: given a recipe, fetch the latest version from
  its configured upstream, if the package is forked.
* `merge-from-remote`: given a recipe, merge the latest version
  fetched from the configured remote, if any, to the local copy.
* `merge-from-upstream`: given a recipe, merge the latest version
  fetched from the configured upstream, if the package is forked, to
  the local copy.
* `push-to-remote`: given a recipe, push the current version of the
  repository to its configured remote, if one is specified.
* `check-out-commit`: given a recipe and a commit object, attempt to
  check out that commit in the repository for that recipe.
* `get-commit`: given a local repository name, return the commit
  object that is currently checked out, or nil if the local repository
  should not be included in a lockfile.
* `local-repo-name`: given a recipe, return a good name for the local
  repository, or nil.
* `keywords`: return a list of keywords which are meaningful for this
  version-control backend.

Most of these methods are highly interactive: they don't actually do
anything without prompting you to confirm it, and very often they will
offer you a number of different options to proceed (including starting
a recursive edit and allowing you to do whatever you would like).

Also, all of the methods in this section take [`straight.el`-style
recipes][#dev/recipe-formats]; see the section on [defining VC
backends][#dev/vc-backends] in the developer manual for more details.

#### Git backend

These are the keywords meaningful for the `git` backend:

* `:repo`: the clone URL for the Git repository.
* `:host`: either nil or one of the symbols `github`, `gitlab`,
  `bitbucket`. If non-nil, then `:repo` should just be a string
  "username/repo", and the URL is constructed automatically.
* `:branch`: the name of the branch used for primary development, as a
  string. If your version lockfiles do not specify a commit to check
  out when the repository is cloned, then this branch is checked out,
  if possible. This branch is also viewed as the "primary" branch for
  the purpose of normalization and interaction with the remote.
* `:remote`: the name to use for the Git remote. If the package is
  forked, this name is used for the upstream remote.
* `:nonrecursive`: if non-nil, then submodules are not cloned. This is
  particularly important for the Emacsmirror recipe repository, which
  contains every known Emacs package in existence as submodules.
* `:fork`: the settings for a fork, if desired.
  This causes the `fetch-from-remote` method to operate on the fork;
  you can use the `fetch-from-upstream` method to operate on the
  upstream instead.

  Note: the following section assumes `straight-host-usernames`
  has a value of:

```emacs-lisp
'((github    . "githubUser")
  (gitlab    . "gitlabUser")
  (bitbucket . "bitbucketUser")))
```

  Its value may be:

  * `t`:
  Look up the username in `straight-host-usernames`.
  Inherit the repository name from the upstream repository.
  For example:

```emacs-lisp
( :package "package" :host github :type git :repo "upstream/repo"
  :fork t)
```

  computes the fork's `:repo` value as `githubUser/repo`.

  * a string (optionally ending with "/"):
  Use the string as the username.
  Inherit repository name from the upstream repository.
  For example:

```emacs-lisp
( :package "package" :host github :type git :repo "upstream/repo"
  :fork "user")
```

  computes the fork's `:repo` value as `user/repo`.

  * a string starting with "/":
  Look up the username in `straight-host-usernames`.
  Use the string as the repository name.
  For example:

```emacs-lisp
( :package "package" :host github :type git :repo "upstream/repo"
  :fork "/renamed")
```

  computes the fork's `:repo` value as `githubUser/renamed`.

  * a string with both the recipe and repository specified:
  Use string as the `:repo` value for the fork.
  For example:

```emacs-lisp
( :package "package" :host github :type git :repo "upstream/repo"
  :fork "user/renamed")
```

  computes the fork's `:repo` value as `user/renamed`.

  * a plist:
  The allowed keywords are `:repo`, `:host`, `:branch`, and `:remote`.
  The same rules as above apply for the `:repo` string.
  Likewise, if the `:host` is overridden and the `:repo` does not
  provide the username, it is looked up in `straight-host-usernames`.
  For example:

```emacs-lisp
( :package "package" :host github :type git :repo "upstream/repo"
  :fork (:host gitlab))
```

  computes the fork's `:repo` value as `gitlabUser/repo`.

```emacs-lisp
( :package "package" :host github :type git :repo "upstream/repo"
  :fork (:host gitlab :repo "/renamed"))
```

  computes the fork's `:repo` value as `gitlabUser/renamed`.

```emacs-lisp
( :package "package" :host github :type git :repo "upstream/repo"
  :fork (:host gitlab :repo "user"))
```

  computes the fork's `:repo` value as `user/repo`.

* `:depth`: either the symbol `full` or an integer. If `full`, then
  the repository is cloned with its whole history. If an integer `N`,
  then the repository is cloned with the option `--depth N`. This
  works even when a commit is specified (e.g. by version lockfiles).
  The default value is `full`.
* `:protocol`: If non-nil, force this protocol to be used when
  interacting with the remote repository. Takes the same values as
  `straight-vc-git-default-protocol`.

This section tells you how the `git` backend, specifically, implements
the version-control backend API:

* `clone`: clones the repository, including submodules if
  `:nonrecursive` is not provided. Checks out the commit specified in
  your revision lockfile, or the `:branch` (from the `:fork`
  configuration, if given), or `origin/HEAD`. If a `:fork` is
  specified, also fetches from the upstream.
* `commit-present-p`: checks if the commit SHA is among the revisions
  that are present locally.
* `normalize`: verifies that remote URLs are set correctly, that no
  merge is in progress, that the worktree is clean, and that the
  primary `:branch` (from the `:fork` configuration, if given) is
  checked out.
* `fetch-from-remote`: checks that remote URLs are set correctly, then
  fetches from the primary remote (the fork, if the package is
  forked).
* `fetch-from-upstream`: checks that remote URLs are set correctly,
  then fetches from the upstream remote. If the package is not a fork,
  does nothing.
* `merge-from-remote`: performs normalization, then merges from the
  primary remote (the fork, if the package is forked) into the primary
  local `:branch`.
* `merge-from-upstream`: performs normalization, then merges from the
  upstream remote into the primary local `:branch`. If the package is
  not a fork, does not attempt to merge.
* `push-to-remote`: performs normalization, pulls from the primary
  remote if necessary, and then pushes if necessary. This operation
  acts on the fork, if the package is forked.
* `check-out-commit`: verifies that no merge is in progress and that
  the worktree is clean, then resets the worktree to the specified
  commit.
* `get-commit`: returns HEAD as a 40-character string.
* `local-repo-name`: if `:host` is non-nil, then `:repo` will be of
  the form "username/repository", and "repository" is used. Otherwise,
  if the URL is of the form `.../<something>.git`, then `<something>`
  is used. Otherwise, nil is returned.
* `keywords`: see the list of keywords above.

You can customize the following user options:

* `straight-vc-git-default-remote-name`: the name to use for the
  primary remote, or the upstream remote if the package is forked.
  Defaults to "origin". The `:remote` keyword may be used to override
  the value of this variable on a per-repository basis.
* `straight-vc-git-default-fork-name`: the name to use for the fork
  remote, if the package is forked. Defaults to "fork". The `:remote`
  keyword may be used to override the value of this variable on a
  per-repository basis.
* `straight-vc-git-default-protocol`: the default protocol to use for
  automatically generated URLs when `:host` is non-nil. It can be
  either `https` or `ssh`, and defaults to `https` because this
  requires less work to set up.
* `straight-vc-git-force-protocol`: if this is non-nil, then HTTPS and
  SSH URLs are not treated as equivalent, so that bulk version-control
  operations will offer to re-set your remote URLs from HTTPS to SSH
  or vice versa, depending on the value of
  `straight-vc-git-default-protocol`. This is nil by default.
* `straight-vc-git-auto-fast-forward`: if this is non-nil, pulling
  will quietly do fast-forward, to suppress asking for instructions on
  each package with updates, unless they're not trivial. Set to nil if
  you'd prefer to inspect all changes.
* `straight-vc-git-default-clone-depth`: the default value for the
  `:depth` keyword. It can be either the symbol `full` or an integer,
  and defaults to `full`. Setting this variable to a small integer will
  reduce the size of repositories. This variable affects all packages,
  even those whose versions are locked.

  Please be careful with setting `straight-vc-git-default-clone-depth`,
  which may break some packages' installing processes such as `elfeed`
  that depend on `org`.

##### Deprecated `:upstream` keyword

`straight.el` previously supported fork configuration in recipes using
an `:upstream` keyword rather than a `:fork` keyword. For various
reasons, this was more complex to handle, which is why the change was
made. For backwards compatibility, the `:upstream` keyword is still
accepted, with the following behavior.

When `straight.el` processes a recipe which uses the `:upstream`
keyword, it moves the `:repo`, `:host`, and `:branch` keywords from
that sub-plist to the top level, and moves those top-level keywords to
a new `:fork` sub-plist. Then it sets the top-level and `:fork`
sub-plist values of `:remote` to the values of the deprecated
variables `straight-vc-git-upstream-remote` (defaults to "upstream")
and `straight-vc-git-primary-remote` (defaults to "origin"),
respectively.

For backwards compatibility, if `straight-vc-git-primary-remote`
differs from its default value of "origin", then its value is used in
place of `straight-vc-git-default-remote-name`.

### Recipe lookup

If you only provide a symbol (package name) to `straight-use-package`,
then the recipe is looked up automatically. By default, [MELPA], [GNU
ELPA][gnu-elpa], and [Emacsmirror] are searched for recipes, in that
order. This means that one or more of them may need to be cloned.
Recipe repositories are actually just the same as ordinary packages,
except that their recipes specify `:build nil`, so they are not
symlinked or added to the `load-path`.

Note that dependencies always use the default recipes, since the only
information `straight.el` gets about a package's dependencies are
their names.

This leads to a few interesting questions regarding requesting a
package multiple times. For example, you might need to load two
features using [`use-package`][use-package] that are provided from the
same package, or one of the packages you have installed is also
requested as a dependency by another package. `straight.el` uses a
number of heuristics to try to make these interactions as intuitive
and painless as possible:

* The first time a package is registered with `straight.el`, its
  recipe (either the recipe that you provided, or the one that was
  looked up from a recipe repository) is recorded. In future
  registration, if you just provide the package name to
  `straight-use-package`, the existing recipe is reused.

  Note, however: *if* you want to use a custom recipe for a given
  package, you must load it *before* all of its dependencies.
  Otherwise, the package will first be registered as a dependency,
  using the default recipe.

* If a package has already been registered with `straight.el`, and you
  attempt to load it again with an explicit recipe which is different
  from the one previously registered, the new recipe is used but a
  warning is signalled.

* If you attempt to register a package which shares a `:local-repo`
  (either by default, or due to explicit specification) with a
  previously registered package, and the two packages specify
  different values for their version-control keywords (see
  [version-control backends][#user/recipes/vc-backends]), then the new
  recipe is used but a warning is signalled. If the repository was
  already cloned, this means the second recipe will have no effect.

  But if the second recipe was fetched automatically from a recipe
  repository, all of its version-control keywords will be silently
  overwritten with the ones from the first recipe, to avoid conflicts
  (although if there are conflicts in other parts of the recipe, a
  warning will still be displayed).

#### Updating recipe repositories

As mentioned in the [conceptual overview][#concepts/lookup], recipe
repositories are just regular packages, with some extra code to look
up recipes in the relevant local repository.

This means that updating a recipe repository may be done the same way as
updating a regular package, i.e. with [`M-x
straight-pull-package`][#user/interactive/vc].
A convenience command with interactive completion for recipe repositories,
`straight-pull-recipe-repositories`, is provided as well.
You should use one of these if you find that a package isn't listed by `M-x
straight-use-package`—perhaps it was added recently.

Note that there is currently some potentially surprising behavior if
you update all packages at once using `M-x straight-pull-all` or `M-x
straight-merge-all`, and this bulk update includes recipe repository
updates: see [#323].

#### Customizing recipe repositories

The recipe repository system is designed to be extended. Firstly, you
can control which recipe repositories are searched, and in what order
of precedence, by customizing `straight-recipe-repositories`. The
default value is:

```emacs-lisp
(org-elpa melpa gnu-elpa-mirror emacsmirror)
```

##### GNU ELPA

You can customize the following user options:

* `straight-recipes-gnu-elpa-url`: The Git URL to use for the
  `gnu-elpa` recipe repository.
* `straight-recipes-gnu-elpa-use-mirror`: GNU ELPA uses a stupidly
  complex build system for no good reason, and it's unlikely to change
  any time soon. What this means for you is that you have to run the
  Elisp-powered Makefile of the GNU ELPA repository (which has a fatal
  bug last I checked, so you'd have to patch it locally) *and* have a
  full checkout of the Emacs source repository (more than 1GB) if you
  want all the packages to work correctly. To work around this
  problem, I maintain a [full mirror of GNU ELPA on
  GitHub][gnu-elpa-mirror]. (The tooling used to maintain this mirror
  is located [here][gnu-elpa-mirror-tool].) By default, `straight.el`
  retrieves packages from this mirror instead of the source
  repository; this behavior is controlled by the value of
  `straight-recipes-gnu-elpa-use-mirror`. You must do any
  customization of this variable *before* the `straight.el`
  [bootstrap][#quickstart]. Note that setting the value of this user
  option to nil causes the default value of
  `straight-recipe-repositories` to shift to:

```emacs-lisp
(org-elpa melpa gnu-elpa emacsmirror)
```

##### Emacsmirror

You can customize the following user option:

* `straight-recipes-emacsmirror-use-mirror`: Yes, there is also a
  mirror for Emacsmirror. This is because the [epkgs] repository
  contains a (frequently updated) SQLite database in it, which means
  the Git repository takes *forever* to clone (see [#356]). My
  solution to this problem is to generate a new repository which
  contains the information that `straight.el` needs but which is much
  smaller. By default, `straight.el` uses the official [epkgs]
  repository to find packages on Emacsmirror, but you can tell it to
  use my mirror by configuring the value of this variable to non-nil.
  You must do any customization of this variable *before* the
  `straight.el` [bootstrap][#quickstart]. Note that setting the value
  of this user option to non-nil causes the default value of
  `straight-recipe-repositories` to shift to:

```emacs-lisp
(org-elpa melpa gnu-elpa-mirror emacsmirror-mirror)
```

##### Defining new recipe repositories

To define a new recipe repository called `NAME`, you should do the
following things:

* Define a function `straight-recipes-NAME-retrieve`, which takes a
  package name as a symbol and returns a recipe for that package if it
  is available, else nil. This is used for recipe lookup. This
  function may assume that the local repository for the recipe
  repository has already been cloned, and that `default-directory` has
  been set to that local repository. This is used for recipe lookup
  during the course of `straight-use-package`.

  If the returned recipe is a backquoted list, it will be evaluated
  during `straight--convert-recipe`. This is useful for specifying
  dynamic elements within the recipe such as system-specific
  build commands. For example, if `straight-recipes-NAME-retrieve`
  returns:

```emacs-lisp
'`( package :type git :repo "host/repo"
    :pre-build ,(pcase system-type
                  (`berkeley-unix '("gmake"))
                  (_ '("make")))
    :files (:defaults))
```

  The recipe is converted to:

```emacs-lisp
(package :type git :repo "host/repo"
 :pre-build ("make")
 :files (:defaults))
```

  on a `gnu/linux` system, and:

```emacs-lisp
(package :type git :repo "host/repo"
         :pre-build ("gmake")
         :files (:defaults))
```

  on a `berkely-unix` system.

  The recipe could be read from a file in the recipe repository as
  well. In this case, the quote is *not* included in the recipe, as
  `straight-recipes-NAME-retrieve` would make use of `read`, which
  will return the literal Lisp object. For example, considering the
  following retrieval function:

```emacs-lisp
(defun straight-recipes-example-retrieve (name)
  (with-temp-buffer
    (insert-file-literally "./recipes/example.recipe")
    (read (buffer-string))))
```

  The recipe from above could be stored in the file, `example.recipe`, as:

```emacs-lisp
`( package :type git :repo "host/repo"
   :pre-build ,(pcase system-type
                 (`berkeley-unix '("gmake"))
                 (_ '("make")))
   :files (:defaults))
```

* Define a function `straight-recipes-NAME-list`, which takes no
  arguments and returns a list of strings representing packages for
  which recipes are available. It is permissible to return some
  strings for which recipes are actually not available, for
  performance reasons. However, this is discouraged. (The [MELPA]
  backend uses this functionality, since all files in the `recipes`
  directory are potentially recipes, but only the Git-based ones can
  actually be used.)
* (Optional) Define a function `straight-recipes-NAME-version` which
  returns a non-nil value indicating the current version of the logic
  in your `straight-recipes-NAME-retrieve` function. Each time you
  change the logic, this version value must be changed. If this
  function is defined, then `straight.el` automatically and
  transparently caches calls to `straight-recipes-NAME-retrieve`
  persistently, using your version value (and its detection of
  modifications to the recipe repository) to decide when to invalidate
  the cache.
* Call `straight-use-recipes` with the recipe for your recipe
  repository. Make sure to include `:build nil` in the recipe, unless
  you also want to use the recipe repository as an executable Emacs
  Lisp package. Alternatively, you can take the manual approach:
    * Call `straight-use-package-lazy` with the recipe for your recipe
      repository.
    * Add the symbol for your recipe repository's name (the car of the
      recipe you provided, that is) to `straight-recipe-repositories`,
      at the appropriate place.

### Overriding recipes

You can always use `straight-register-package` to specify a specific
recipe for a package without cloning or building it, so that just in
case that package is requested later (possibly as a dependency, or in
somebody else's code) your recipe will be used instead of the default
one. However, this does not help in the case that a specific recipe is
passed to `straight-use-package`.

Also, it is obviously impossible to call `straight-register-package`
before `straight.el` has been loaded, so you can't use it to specify a
custom recipe for `straight.el` itself.

To remedy these difficulties, `straight.el` provides a mechanism for
specifically overriding the recipe for a particular package. You can
use it by customizing `straight-recipe-overrides`, or by calling
`straight-override-recipe`.

`straight-recipe-overrides` is an association list from [profile
names][#user/lockfiles/profiles] to *override alists*. If you don't
care about the profile system, you can just use a single override
specification, with the profile name nil. Each override alist is just
a list of recipes. Because the car of a recipe is just the package
name as a symbol, this list of recipes is also an alist whose keys are
recipe names and whose values are the plists for those recipes.

Even if an explicit recipe is supplied to `straight-use-package`, the
one given in `straight-recipe-overrides` will be used instead, if such
a recipe is specified there.

For convenience, you may add to `straight-recipe-overrides` by passing
a recipe to `straight-override-recipe`. This will register it in the
override alist for the current profile. Note that if you do this, you
will probably want to explicitly set `straight-recipe-overrides` to
nil before bootstrapping `straight.el`. This will make it so that if
you remove a call to `straight-override-recipe` from your init-file
and then reload it, the entry will actually be removed from
`straight-recipe-overrides`.

#### Overriding the recipe for `straight.el`

As was briefly mentioned earlier, you can actually override the recipe
of `straight.el` itself using `straight-recipe-overrides`! How does
this work? Well, it's basically black magic. If you want the details,
go read the [developer manual][#dev/recipe-internals]. All you need to
know is that you can set `straight-recipe-overrides`, and it will
magically work. The only caveat is that if you change the
`:local-repo` for `straight.el`, then you will also need to adjust the
value of `bootstrap-file` in the [bootstrap snippet][#quickstart]
accordingly, since otherwise your init-file will not know where to
find `straight.el`. (You must use `straight-recipe-overrides` instead
of `straight-override-recipe`, since the latter function definition
hasn't been loaded yet before `straight.el` is installed and
bootstrapped.)

Here is the default recipe used for `straight.el`, if you don't
override it:

```emacs-lisp
(straight :type git :host github
          :repo ,(format "%s/straight.el" straight-repository-user)
          :files ("straight*.el")
          :branch ,straight-repository-branch)
```

Note that even though the bootstrap snippet references the `develop`
branch of `straight.el`, the default recipe installs from `master`.

If all you want to do is change which branch you are installing
`straight.el` from, simply customize the variable
`straight-repository-branch`, which is provided for this purpose.
(Although using `straight-recipe-overrides` will work just as well, at
least until the recipe happens to be changed upstream and your
init-file isn't updated.)

Similarly, if all you want to do is switch to your own fork of
`straight.el` on GitHub, simply customize the variable
`straight-repository-user` to your GitHub username.

There is one minor caveat to the above discussion. If your fork makes
changes to the way in which recipes are interpreted, then those
changes will not be effective during the interpretation of your own
recipe for `straight.el`. If you wish for them to be, then you will
have to follow the same procedure that is followed in `straight.el`
itself for making changes to recipe interpretation. These details are
outlined in the [developer manual][#dev/recipe-internals]; see also
`install.el` for an explanation of this aspect of the bootstrap
mechanism.

### Interactive usage

The primary usage of `straight.el` is expected to be in your
init-file. For example, this is where you will need to put the
bootstrap code as well as any packages that you always want to be
installed. However, there are three important interactive uses of
`straight.el`: temporary installation of packages, various helpful
utility functions, and [version control
operations][#user/interactive/vc].

To install a package temporarily, run `M-x straight-use-package`. All
registered recipe repositories will be cloned, and you will be
presented with a combined list of all recipes available from them.
Simply select a package and it will be cloned, built, and loaded
automatically. This does not affect future Emacs sessions.

If you provide a prefix argument to `M-x straight-use-package`, then
you are presented with a list of registered recipe repositories. After
you select one, you are shown a list of recipes specifically from that
recipe repository. This is helpful if you do not want to clone all
registered recipe repositories, or you have a particular recipe
repository in mind.

You can also call `M-x straight-get-recipe`, which has the same
interface as `M-x straight-use-package`, except that instead of the
package being cloned, built, and loaded, its recipe is copied to the
kill ring. If you are writing a custom recipe, this may be helpful,
because you may be able to reuse parts of the existing recipe,
particularly the `:files` directive.

Normally, packages are rebuilt automatically if needed, when Emacs
restarts. If you for some reason want them to be rebuilt at another
time, you can call `M-x straight-check-all` to rebuild all packages
that have been modified since their last build. Alternatively, use
`M-x straight-rebuild-all` to unconditionally rebuild all packages.
Note that this will probably take a while. There are also `M-x
straight-check-package` and `M-x straight-rebuild-package`, which
allow you to select a particular package to check or rebuild.

Finally, you may use `M-x straight-prune-build` in order to tell
`straight.el` to forget about any packages which were not registered
since the last time you loaded your init-file. This may improve
performance, although only slightly, and will clean up stale entries
in the `build` directory. You can call this function in your init-file
if you really wish your filesystem to be as clean as possible,
although it's not particularly recommended as the performance
implications are uninvestigated. If you do call it in your init-file,
be sure to only call it on a fully successful init; otherwise, an
error during init will result in some packages' build information
being discarded, and they will need to be rebuilt next time.

If you have enabled [autoloads caching][#user/install/loading], it is
advisable to call `straight-prune-build` occasionally, since otherwise
the build cache may grow quite large over time.

#### Version control operations

`straight.el` provides a number of highly interactive workflows for
managing your package's local repositories, using the configured
[version-control backends][#user/recipes/vc-backends]. They are as
follows:

* `M-x straight-normalize-package`: normalize a package
* `M-x straight-normalize-all`: normalize all packages
* `M-x straight-fetch-package`: fetch from a package's configured
  remote; with prefix argument, then for forks also fetch from the
  upstream
* `M-x straight-fetch-package-and-deps`: fetch from the configured
  remotes of a package and all of its dependencies (including the
  dependencies of its dependencies); with prefix argment, then for
  forks also fetch from the upstream
* `M-x straight-fetch-all`: fetch from all packages' configured
  remotes; with prefix argument, then for forks also fetch from the
  upstreams
* `M-x straight-merge-package`: merge the latest version fetched from
  a package's configured remote into the local copy; with prefix
  argument, then for forks also merge from the upstream
* `M-x straight-merge-package-and-deps`: merge the latest versions
  fetched from the configured remotes of a package and all of its
  dependencies (including the dependencies of its dependencies); with
  prefix argment, then for forks also merge from the upstreams
* `M-x straight-merge-all`: merge the latest versions fetched from
  each package's configured remote into its local copy; with prefix
  argument, then for forks also merge from the upstreams
* `M-x straight-pull-package`: combination of `M-x
  straight-fetch-package` and `M-x straight-merge-package`
* `M-x straight-pull-package-and-deps`: combination of `M-x
  straight-fetch-package-and-deps` and `M-x
  straight-merge-package-and-deps`
* `M-x straight-pull-all`: combination of `M-x straight-fetch-all` and
  `M-x straight-merge-all`
* `M-x straight-push-package`: push a package to its remote, if
  necessary
* `M-x straight-push-all`: push all packages to their remotes, if
  necessary

See the sections on [version-control
backends][#user/recipes/vc-backends] and the [Git
backend][#user/recipes/git] in particular for more information about
the meanings of these operations.

### Lockfile management

`straight.el` determines your package management configuration from
two, and only two, sources: the contents of your init-file, and your
version lockfiles (which are optional). Your init-file specifies the
configuration of `straight.el` (for example, the values of
`straight-recipe-overrides` and `straight-default-vc`), the packages
you want to use, and their recipes. Your version lockfiles specify the
exact revisions of each package, recipe repository, and even
`straight.el` itself. Together, they lock down your Emacs
configuration to a state of no uncertainty: perfect reproducibility.

To write the current revisions of all your packages into version
lockfiles, run `M-x straight-freeze-versions`. This will first check
that `straight.el` has an up-to-date account of what packages are
installed by your init-file, then ensure that all your local changes
are pushed (remember, we are aiming for perfect reproducibility!). If
you wish to bypass these checks, provide a prefix argument.

**Note: reloading your init-file must have the effect of running all
of the same `straight.el`-related functions again. For example, if you
bootstrap `straight.el` in a sub-file that you only `require` instead
of `load`, then the reloading functionality will not work correctly
and you may receive the message `Caches are still outdated; something
is seriously wrong`. See [#437] for discussion.**

Version lockfiles are written into `~/.emacs.d/straight/versions`. By
default, there will be one, called `default.el`. It is recommended
that you keep your version lockfiles under version control with the
rest of your Emacs configuration. If you symlink your init-file into
`~/.emacs.d` from somewhere else, you should also make sure to symlink
your version lockfiles into `~/.emacs.d/straight/versions`. On a new
machine, do this *before* launching Emacs: that way, `straight.el` can
make sure to check out the specified revisions of each package when
cloning them for the first time.

To install the versions of the packages specified in your version
lockfiles, run `M-x straight-thaw-versions`. Thawing will
interactively check for local changes before checking out the relevant
revisions, so don't worry about things getting overwritten.

#### The profile system

`straight.el` has support for writing multiple version lockfiles,
instead of just one. Why? Consider a large Emacs configuration such as
[Radian], [Spacemacs], or [Prelude], which is used by many different
people. There are two parts to the configuration that is actually
loaded: the "default" part, and the local customizations that each
user has added. Generally, these configurations have a mechanism for
making local customizations without forking the entire project.

So Radian will have some set of packages that it requires, and my
local customizations of Radian have some other set of packages that
they require. In order for me to maintain Radian, I need to be able to
separate Radian's packages (which go into a versions lockfile in the
Radian repository) from my own local packages (which go into a
versions lockfile in my own private local dotfiles repository).
`straight.el` provides this ability through the *profile system*.

The idea is that whenever a package is registered, either directly or
as a dependency, it is associated with a given profile. Any given
package can be associated with multiple profiles.

When you call `straight-use-package`, which profile the registered
packages are associated with is determined by the value of
`straight-current-profile`, which defaults to nil. In Radian, for
example, `straight-current-profile` is bound to `radian` while the
Radian libraries are being loaded, and it is bound to `radian-local`
while the user's local customizations are being loaded. This results
in Radian packages being associated with the `radian` profile, and the
user's local packages being associated with the `radian-local`
profile.

When you call `M-x straight-freeze-versions`, one or more version
lockfiles are written, according to the value of `straight-profiles`.
This variable is an association list whose keys are symbols naming
profiles and whose values are filenames for the corresponding version
lockfiles to be written into `~/.emacs.d/straight/versions`. You
should make sure that each potential value of
`straight-current-profile` has a corresponding entry in
`straight-profiles`, since otherwise some packages might not be
written into your lockfiles.

When customizing [`straight-recipe-overrides`][#user/overriding], note
that if multiple profiles are set to override the same recipe, then
the last one listed in `straight-profiles` will take precedence.
Similarly, when using `M-x straight-thaw-versions`, if different
lockfiles specify revisions for the same local repository, the last
one in `straight-profiles` will take precedence.

### Packages and the init-file

Package managers like `package.el` store mutable state outside your
init-file, including the set of packages that are installed.
`straight.el` does not do this, so it has a rather different way of
determining what packages are installed. To `straight.el`, a package
is part of your Emacs configuration if it is passed to
`straight-use-package` when your init-file is loaded.

Note that this means packages installed interactively (using `M-x
straight-use-package`) are not considered part of your Emacs
configuration, since the invocation of `straight-use-package` does not
happen in your init-file.

This raises an interesting question: if you *add* a package to your
init-file, how can you convince `straight.el` that it really is part
of your init-file, and not just part of a temporary
`straight-use-package` form that you evaluated ad-hoc? The answer is
simple: *reload your entire init-file*. That way, `straight.el` will
see whether or not that package is registered during your init-file.

One might ask how `straight.el` determines that you have finished
loading your init-file. The answer is simple: `post-command-hook` is
used to execute code only after the current interactive operation has
finished. The implementation of this concept is part of the
*transaction system* of `straight.el`, and it is also used to amortize
certain performance costs when many calls to `straight-use-package`
are made sequentially. However, since the transaction system (at least
in recent versions of `straight.el`) operates transparently, its
details are relegated to the [developer manual][#dev/transactions].

### Using `straight.el` to reproduce bugs

#### ... in other packages

One of the major reasons I wanted to write `straight.el` was that
existing package managers were not good for reproducing bugs. For
instance, some of them would load all installed packages when the
package manager was initialized! Obviously that is not acceptable for
a "minimal test case".

On the contrary, bootstrapping `straight.el` does not load anything
except for `straight.el` itself (the default recipe repositories are
registered, but not cloned until needed). You should normally be
loading `straight.el` by means of the [bootstrap
snippet][#quickstart], but when you are in `emacs -Q`, here is how you
can initialize `straight.el`:

```
M-x load-file RET ~/.emacs.d/straight/repos/straight.el/bootstrap.el RET
```

You can also do this from the command line, perhaps by creating an
alias for it:

```
$ emacs -Q -l ~/.emacs.d/straight/repos/straight.el/bootstrap.el
```

Let's say you are making a bug report for Projectile. To load just
Projectile and all of its dependencies, run:

```
M-x straight-use-package RET projectile RET
```

Note that this will use the currently checked-out revisions of
Projectile and all of its dependencies, so you should take note of
those in order to make your bug report.

#### ... in `straight.el` itself

`straight.el` provides a macro, `straight-bug-report`, to test
`straight.el` in a clean environment. If possible, please use this
when creating bug reports.

`straight-bug-report` accepts the following keyword value pairs:

- `:pre-bootstrap (Form)...` Forms evaluated before bootstrapping
    `straight.el` e.g.

```emacs-lisp
(setq straight-repository-branch "develop")
```

    Note this example is already in the default bootstrapping code.

- `:post-bootstrap (Form)...` Forms evaluated in the testing
    environment after boostrapping. e.g.

```emacs-lisp
(straight-use-package '(example :type git :host github))
```

- `:interactive Boolean` If nil, the subprocess will immediately exit
    after the test. Output will be printed to
    `straight-bug-report--process-buffer` Otherwise, the subprocess
    will be interactive.

- `:preserve Boolean` If t, the test directory is left in the
    directory stored in the variable `temporary-file-directory'.
    Otherwise, it is immediately removed after the test is run.

- `:executable String` Indicate the Emacs executable to launch.
    Defaults to `"emacs"`.

- `:raw Boolean` If t, the raw process output is sent to
    `straight-bug-report--process-buffer`. Otherwise, it is formatted
    as markdown for submitting as an issue."

 For example:

```emacs-lisp
(straight-bug-report
  :pre-bootstrap
  (message "before bootstrap")
  (message "multiple forms allowed")
  :post-bootstrap
  (message "after bootstrap")
  (message "multiple forms allowed")
  (straight-use-package '(my-broken-package))
  (message "bye"))
```

The above will run your test in a clean environment and produce a
buffer with information you can paste directly into the issue body.

### Using `straight.el` to develop packages

The workflow for developing a package using `straight.el` is quite
straightforward:
* Add the package to your configuration as usual, via a call to
  `straight-use-package`.
* Use `M-x find-function` or a similar command to jump to the code you
  wish to edit.
* Edit the code.
* Either evaluate the edited code using `M-x eval-buffer`, `M-x
  eval-defun`, or a similar command, or just restart Emacs to pick up
  your changes.
* When you are satisfied with your changes, use [Magit] or just Git
  directly in order to commit and possibly push them. I suggest using
  [Forge] to create pull requests directly from Emacs, with Magit
  integration.

### Integration with other packages
#### Integration with `use-package`

By default, `straight.el` installs a new keyword `:straight` for
`use-package` which may be used to install packages via `straight.el`.
The algorithm is extremely simple. This:

```emacs-lisp
(use-package el-patch
  :straight t)
```

macroexpands (essentially) to:

```emacs-lisp
(straight-use-package 'el-patch)
```

And this:

```emacs-lisp
(use-package el-patch
  :straight (:host github :repo "raxod502/el-patch"
             :branch "develop"))
```

becomes:

```emacs-lisp
(straight-use-package
 '(el-patch :host github :repo "raxod502/el-patch"
            :branch "develop"))
```

If the feature you are requiring with `use-package` is different from
the package name, you can provide a full recipe:

```emacs-lisp
(use-package tex-site
  :straight (auctex :host github
                    :repo "emacsmirror/auctex"
                    :files (:defaults (:exclude "*.el.in"))))
```

And you may also provide just the package name:

```emacs-lisp
(use-package tex-site
  :straight auctex)
```

If you don't provide `:straight`, then by default nothing happens. You
may customize `straight-use-package-by-default` to make it so that
`:straight t` is assumed unless you explicitly override it with
`:straight nil`.

Previously, `straight.el` used a different syntax for its
`use-package` integration. For backwards compatibility, you can use
this syntax instead by customizing `straight-use-package-version`.

You can disable `use-package` integration entirely by customizing
`straight-enable-use-package-integration`.

#### "Integration" with `package.el`

By default, `package.el` will automatically insert a call to
`package-initialize` into your init-file as soon as Emacs starts,
which is ridiculous. It will also do this when you perform any package
management operation. A separate system inserts some `custom` forms
into your init-file when you install a package. `straight.el` disables
all of these "features" by setting `package-enable-at-startup` to nil
and enabling some advices. You can override this behavior by
customizing `straight-enable-package-integration`, however.

To help avoid you shooting yourself in the foot by using both
`:ensure` and `:straight` at the same time in a `use-package` form
(which would cause the same package to be installed twice using two
different package managers), `straight.el` will helpfully disable
`:ensure` whenever you include `:straight` in a `use-package` form.
See [#425].

#### Integration with Flycheck

[Flycheck] sometimes creates temporary files in order to perform
syntax checking. This is a problem for `straight.el` because creation
of temporary files will cause `straight.el` to think that you have
modified a package when you actually have not. (You might ask why
`straight.el` cannot recognize temporary files and ignore them. The
answer is that for eager modification checking, all we see is that the
directory mtime for the repository has been updated, and there's no
way to disambiguate between temporary file shenanigans versus if you,
say, deleted a file.)

To work around the problem, a user option `straight-fix-flycheck` is
provided, disabled by default (for now). You can enable it *before*
loading `straight.el`, and it will work around the Flycheck problem in
the following way. When you first visit a buffer, any Flycheck checker
that involves creation of temporary files will be inhibited
automatically, although other checkers will still run. (In practice
this means no byte-compilation errors for Emacs Lisp, but you still
get Checkdoc errors.) However, after you make a change to the buffer
(by typing, etc.) then all checkers will be re-enabled. This means
that `straight.el` won't think the package was modified unless you
actually modify the buffer of a file inside it, which I think is a
reasonable compromise.

See [#508] for discussion.

#### Integration with Hydra

See [the Hydra wiki][hydra-wiki-straight-entry].

### Miscellaneous

* By default, `straight.el` explains what it is doing in the echo
  area, like this:

```
Looking for cider recipe → Cloning melpa...
```

  If your terminal does not support Unicode characters nicely, you can
  customize `straight-arrow` to display something else for the arrow.

* By default, `straight.el` reports process output the
  `*straight-process*` buffer. You can customize the name of this
  buffer via the `straight-process-buffer` user option. If you want to
  hide this buffer by default, consider adding a leading space to the
  name.

* You can prevent `straight.el` from making any modifications to the
  filesystem (though it may still read) by customizing the user option
  `straight-safe-mode` to non-nil. This may be useful for running
  tasks automatically in batch mode, to avoid multiple concurrent
  Emacs processes all making changes to the filesystem. For an example
  of how this feature may be used to safely implement asynchronous
  byte-compilation of the init-file on successful startup, see
  [Radian].

## Developer manual

This section tells you about all the interesting implementation
details and design decisions that power `straight.el` behind the
scenes. It assumes you have already read the [user manual][#user] and
the [conceptual overview][#concepts].

More to be written here in future. See [#51].

### Low-level functions

* The function `straight-chase-emulated-symlink` is provided in order
  for external packages to correctly handle the emulated symlinks
  created by `straight.el` when `straight-use-symlinks` is nil. See,
  for example, [#520].

## Trivia

This section has random, (possibly) interesting tidbits about
`straight.el` that don't fit in the other sections.

### Comments and docstrings

How did I get that statistic about the percentage of `straight.el`
that is comments and docstrings? Simple: by abusing the syntax
highlighting.

```emacs-lisp
(let ((lines (make-hash-table :test #'equal)))
  (goto-char (point-min))
  (while (< (point) (point-max))
    (when (memq (face-at-point)
                '(font-lock-comment-face
                  font-lock-doc-face))
      (puthash (line-number-at-pos) t lines))
    (forward-char))
  (* (/ (float (length (hash-table-keys lines)))
        (line-number-at-pos))
     100))
```

Note that you will have to scroll through the entire buffer first,
since `font-lock-mode` computes syntax highlighting lazily.

## Contributing

Please do! Development takes place on the `develop` branch. You can
switch to that branch with

```emacs-lisp
(setq straight-repository-branch "develop")
```

and base your pull requests from it. If you have an outstanding pull
request whose features you would like to use in your configuration,
there is full support for defining `straight.el` as coming from any
branch in any fork:

```emacs-lisp
(setq straight-repository-user "my-github-username")
(setq straight-repository-branch "feat/my-cool-feature")
```

For additional information, please see [the contributor guide for my
projects](https://github.com/raxod502/contributor-guide). Note that
`straight.el` has not yet had an initial release, so you don't have to
worry about a changelog.

## FAQ
### My init time got slower

Your first step should be to customize the value of
`straight-check-for-modifications`. The best setting is `(watch-files
find-when-checking)`; this is not enabled by default because it is
impolite to spawn persistent background processes without asking, and
because you must install [Python 3][python] and
[`watchexec`][watchexec] for it to work. If you can't stand the extra
dependencies and background process, consider the setting
`(check-on-save find-when-checking)` instead, which is just as fast
but won't catch package modifications unless they are made within
Emacs via the `save-buffer` command.

Even with lazy modification detection, as described above,
`straight.el` is not quite as fast as `package.el` (by a few
percentage points). There are some planned changes which will make
`straight.el` just as fast as `package.el`, if not faster. See [#9].

### "Could not find package in recipe repositories"

Assuming that the package you're trying to install actually exists,
you need to update your recipe repositories (most likely MELPA,
possibly Emacsmirror). See the next FAQ entry. This is like running
`package-refresh-contents` under `package.el`.

Another possibility is that you are providing `straight.el` with a
feature name rather than a package name. Features are what you load
with `require` or `load`, or find in files. For example, `org-agenda`
and `org-capture` are features. Packages, on the other hand, can
provide one or more features. They are what are listed on MELPA et al.
or by `M-x straight-get-recipe`. For example, `org` and
`org-plus-contrib` are packages.

When you write `(use-package foo ...)`, the `foo` is a *feature*, not
a package. You can give a different package name `bar` by saying
`(use-package foo :straight bar)`. And when you write
`(straight-use-package 'bar)`, the `bar` is a *package*, not a
feature.

### How do I update MELPA et al.?

Using [`M-x straight-pull-package`][#user/interactive/vc], like for
any other package. [Read more.][#user/lookup/update]

### My `use-package` form isn't working properly

There are a number of common problems you might be encountering. Check
out the following list to see if there is an easy fix.

* Make sure you're not using `:ensure` or `use-package-always-ensure`.
  Those are for `package.el` and using them with `straight.el` will
  produce weird results (namely both `package.el` and `straight.el`
  will be invoked for the same package).
* Make sure you know *both* the name of the feature and the name of
  the package. These are usually the same but not always (packages may
  provide more than one feature, ...). You give `use-package` the name
  of a *feature*, not a package (despite the name of the macro). With
  `straight-use-package-by-default` or with `:straight t`, the default
  is to try installing a package by the same name as the feature.
    * If you don't actually need to install a package, then pass
      `:straight nil` to override `straight-use-package-by-default`.
    * If the package name is different from the feature name, then
      pass `:straight <package-name>`.
* If the package or your configurations aren't being loaded, you
  probably have something wrong with your usage of `:init` and
  `:config`. By default, the behavior of `use-package` is unusably
  inconsistent. You must set either `use-package-always-defer`
  (override with `:demand t`) or `use-package-always-demand` (override
  with `:defer t`) to set a default for whether evaluating a
  `use-package` form will load the package and your configurations.
    * If you've set a package to be deferred, you then need to make
      sure there's a way for it to get loaded when needed, for example
      by means of an autoload (either provided by the package, or set
      up automatically by `use-package` via `:bind`, or set up
      manually through `use-package` via `:commands`) or by an
      explicit `require` in one of your custom commands.

### How do I uninstall a package?

My first question is: do you really need to uninstall the package?
Under `package.el`, every package on disk gets loaded into Emacs,
whether you asked for it or not. However, under `straight.el`, only
the packages you explicitly mention in your init-file get loaded into
Emacs. So the *only* problem with leaving a package on disk is that it
takes up a little bit of disk space. (But the advantage is if you
decide you want to use that package again later then you won't have to
redownload it.)

If you really want to uninstall a package, simply delete its local
repository from `~/.emacs.d/straight/repos`. To automate the process
of deleting packages that aren't mentioned by your init-file, you can
load the `straight-x` library and try out the user-contributed
function `straight-x-clean-unused-repos`.

### The wrong version of my package was loaded

To explain this problem, let us consider a concrete example. In [this
issue][#355], a user found that the code

```emacs-lisp
(straight-use-package 'company-lsp)
(straight-use-package 'eglot)
```

sometimes resulted in runtime errors because an old version of Flymake
was being used.

The root problem here is that you want the most recent version of
Flymake to be installed by `straight.el`, but Emacs also ships an
older version, and that older version is getting loaded instead.

The older version will be loaded if `(require 'flymake)` (or similar)
is invoked before `straight.el` has made Flymake available (by means
of `(straight-use-package 'flymake)` or similar). But why would
`straight.el` not make Flymake available?

The only way that `straight.el` knows to make Flymake available is if
either you manually invoke `straight-use-package` in your init-file,
or if one of the packages that you request in your init-file declares
Flymake as a dependency. Now, any package that uses Flymake ought to
declare it as a dependency. Thus, there should be no way for a package
to load the Emacs-provided version of Flymake. However, sometimes
package authors overlook this problem (it does not always cause an
error, and sometimes package authors do not test exhaustively enough).

In this case, the problem was that `company-lsp` declared a dependency
on `lsp-mode`, and `lsp-mode` used Flymake without declaring a
dependency on `flymake`. There are two ways to work around the
problem:

* (Preferable) Fix `lsp-mode` to declare a dependency on `flymake`.
* (Workaround) Manually invoke `(straight-use-package 'flymake)`
  before `(straight-use-package 'company-lsp)`.

If you test this yourself, you might find it difficult to reproduce
the problem. That is because there is only an issue when Flymake is
actually loaded, and this doesn't necessarily happen when invoking
`(straight-use-package 'company-lsp)` *unless* `straight.el` needs to
rebuild the relevant packages (which includes byte-compilation, which
sometimes means actually loading dependencies). Keep this in mind when
testing.

This problem commonly occurs with Org, since (1) Org is popular, (2)
Emacs ships an obsolete version of Org, (3) many users want to use the
up-to-date version, and (4) Org breaks backwards compatibility
frequently. To solve it, simply make sure that you invoke
`(straight-use-package 'org)` or `(straight-use-package
'org-plus-contrib)` before running any code that could load Org,
including installing any package that lists it as a dependency. See
also the [integration with Org][#user/integration/org] section for
more fun problems you can encounter with Org.

See [this issue][#236] for discussion about ways of mitigating the bad
UX of this situation.

### I get "could not read username/password" errors

This is because `straight.el` is not currently able to detect when SSH
or Git asks for your username and/or password/passphrase and then pipe
that prompt through to the minibuffer ([#334]).

To work around the problem, set up [git-credential-cache] if you use
HTTPS, and [ssh-agent] if you use SSH. That way, you won't be prompted
for your username/password. When setting up ssh-agent, be careful to
make sure that the relevant environment variables get set in Emacs.
This might be tricky since starting Emacs from the desktop (rather
than from the command line) sometimes results in it not inheriting any
environment variables from your shell.

### How do I pin package versions or use only tagged releases?

This is a planned feature. In the meantime, contributors have proposed
various workarounds. See [#246] and [#31].

`straight-x.el` now contains an experimental solution. In order to use
it you will need to add similar snippets to your Emacs configuration.

First you need to add a new profile to `straight-profiles` which also
needs to be the last profile in the list. This should be done before
you bootstrap `straight.el`.

```emacs-lisp
;; Tell straight.el about the profiles we are going to be using.
(setq straight-profiles
      '((nil . "default.el")
        ;; Packages which are pinned to a specific commit.
        (pinned . "pinned.el")))
```

After straight's install procedure you will need to add
`straight-x.el` and load the required commands.

```emacs-lisp
(autoload #'straight-x-pull-all "straight-x")
(autoload #'straight-x-freeze-versions "straight-x")
```

A variable called `straight-x-pinned-packages` has been defined in
`straight-x.el` and will contain your list of pinned packages.

From now on, you can pin a package to a specific commit like in the
following example which will pin `org-mode` to the 9.2.3 release
version:

```emacs-lisp
(let ((straight-current-profile 'pinned))
  (straight-use-package 'org-plus-contrib)
  (straight-use-package 'org)
  ;; Pin org-mode version.
  (add-to-list 'straight-x-pinned-packages
               '("org" . "924308a150ab82014b69c46c04d1ab71e874a2e6")))
```

If you invoke `straight-x-freeze-versions` it will first write the
default lockfile and then pinned lockfile which takes precedence over
the default one if packages are thawed. `straight-x-pull-all` will
first invoke `straight-pull-all` and then restore all pinned packages.

You might want to assign the following aliases for more convenience:

```emacs-lisp
(defalias 'straight-pull-all #'straight-x-pull-all)
(defalias 'straight-freeze-versions #'straight-x-freeze-versions)
```

Please keep in mind that this is only a temporary solution and
experimental!

### How can I use the built-in version of a package?

To tell `straight.el` that you want to use the version of Org shipped
with Emacs, rather than cloning the upstream repository:

```emacs-lisp
(straight-use-package '(org :type built-in))
```

Note that `:type` is a keyword for `straight.el`, not for
`use-package`. If you are using `use-package`, then use:

```emacs-lisp
(use-package org :straight (:type built-in))
```

[Read more.][#user/recipes]

## News
### Jan 1, 2021
Breaking change: The previous behavior of the `:build` keyword is now
associated with the `:pre-build` keyword. `:build` is now used to
specify build steps (generating autoloads and texinfo, byte/native
compilation, etc). For more information on both of these keywords see
[the recipe format](#the-recipe-format).

The following customization variable names have changed:

- `straight-disable-byte-compilation` is now
  `straight-disable-compile`

- `straight-disable-native-compilation` is now
  `straight-disable-native-compile`

### April 19, 2020

Shallow clones are now compatible with lockfiles, so you can safely
set `straight-vc-git-default-clone-depth` to `1` and get massive
savings on network bandwidth and disk space.

[#principles]: #guiding-principles
[#quickstart]: #getting-started
 [#quickstart/vc]: #automatic-repository-management
[#faq]: #faq
 [#faq/package-versions]: #the-wrong-version-of-my-package-was-loaded
[#concepts]: #conceptual-overview
 [#concepts/lookup]: #where-do-recipes-come-from
 [#concepts/straight-use-package]: #what-happens-when-i-call-straight-use-package
[#comparison]: #comparison-to-other-package-managers
 [#comparison/package.el]: #comparison-to-packageel
  [#comparison/package.el/+straight.el]: #advantages-of-straightel
[#user]: #user-manual
 [#user/install]: #installing-packages-programmatically
  [#user/install/mod-detection]: #customizing-when-packages-are-built
  [#user/install/loading]: #customizing-how-packages-are-made-available
  [#user/install/hooks]: #hooks-run-by-straight-use-package
 [#user/recipes]: #the-recipe-format
 [#user/recipes/vc-backends]: #version-control-backends
 [#user/recipes/git]: #git-backend
 [#user/lookup]: #recipe-lookup
  [#user/lookup/update]: #updating-recipe-repositories
  [#user/lookup/repos]: #customizing-recipe-repositories
 [#user/overriding]: #overriding-recipes
  [#user/overriding/straight.el]: #overriding-the-recipe-for-straightel
 [#user/interactive]: #interactive-usage
  [#user/interactive/vc]: #version-control-operations
 [#user/lockfiles]: #lockfile-management
  [#user/lockfiles/profiles]: #the-profile-system
 [#user/integration]: #integration-with-other-packages
  [#user/integration/use-package]: #integration-with-use-package-1
  [#user/integration/org]: #integration-with-org
[#dev]: #developer-manual
 [#dev/vc-backends]: #developer-manual
 [#dev/recipe-formats]: #developer-manual
 [#dev/recipe-internals]: #developer-manual
 [#dev/transactions]: #developer-manual
[#trivia]: #trivia
 [#trivia/comments]: #comments-and-docstrings
[#news]: #news

[#9]: https://github.com/raxod502/straight.el/issues/9
[#31]: https://github.com/raxod502/straight.el/issues/31
[#51]: https://github.com/raxod502/straight.el/issues/51
[#54]: https://github.com/raxod502/straight.el/issues/54
[#58]: https://github.com/raxod502/straight.el/issues/58
[#95-c1]: https://github.com/raxod502/straight.el/issues/95#issuecomment-316379495
[#110]: https://github.com/raxod502/straight.el/issues/110
[#115]: https://github.com/raxod502/straight.el/issues/115
[#119]: https://github.com/raxod502/straight.el/issues/119
[#211]: https://github.com/raxod502/straight.el/issues/211
[#236]: https://github.com/raxod502/straight.el/issues/236
[#246]: https://github.com/raxod502/straight.el/issues/246
[#323]: https://github.com/raxod502/straight.el/issues/323
[#334]: https://github.com/raxod502/straight.el/issues/334
[#355]: https://github.com/raxod502/straight.el/issues/355
[#356]: https://github.com/raxod502/straight.el/issues/356
[#357]: https://github.com/raxod502/straight.el/issues/357
[#425]: https://github.com/raxod502/straight.el/issues/425
[#437]: https://github.com/raxod502/straight.el/issues/437
[#508]: https://github.com/raxod502/straight.el/issues/508
[#520]: https://github.com/raxod502/straight.el/issues/520

[auto-compile]: https://github.com/tarsius/auto-compile
[borg]: https://github.com/emacscollective/borg
[cask]: https://github.com/cask/cask
[circleci]: https://circleci.com/
[circleci-badge]: https://circleci.com/gh/raxod502/straight.el/tree/develop.svg?style=svg
[circleci-build]: https://circleci.com/gh/raxod502/straight.el
[develop]: https://github.com/raxod502/straight.el/tree/develop
[docker]: https://www.docker.com/
<<<<<<< HEAD
=======
[early-init-file]: https://www.gnu.org/software/emacs/manual/html_node/emacs/Early-Init-File.html
>>>>>>> 962d2365
[early-init-file-commit]: https://git.savannah.gnu.org/cgit/emacs.git/commit/?id=24acb31c04b4048b85311d794e600ecd7ce60d3b
[el-get]: https://github.com/dimitri/el-get
[emacs]: https://www.gnu.org/software/emacs/
[emacsmirror]: https://emacsmirror.net/
[emacswiki]: https://www.emacswiki.org/
[epkg]: https://github.com/emacscollective/epkg
[epkgs]: https://github.com/emacsmirror/epkgs
[flycheck]: https://www.flycheck.org/en/latest/
[forge]: https://github.com/magit/forge
[gccemacs]: http://akrl.sdf.org/gccemacs.html
[git]: https://git-scm.com/
[git-credential-cache]: https://git-scm.com/docs/git-credential-cache
[gitter-badge]: https://badges.gitter.im/raxod502/straight.el.svg
[gitter]: https://gitter.im/raxod502/straight.el
[gnu-elpa-mirror-tool]: https://github.com/raxod502/gnu-elpa-mirror
[gnu-elpa-mirror]: https://github.com/emacs-straight
[gnu-elpa]: https://elpa.gnu.org/
[homebrew]: https://brew.sh/
[hydra-wiki-straight-entry]: https://github.com/abo-abo/hydra/wiki/straight.el
[hydra]: https://github.com/abo-abo/hydra
[issues]: https://github.com/raxod502/straight.el/issues
[keyword arguments]: https://www.emacswiki.org/emacs/KeywordArguments
[magit]: https://magit.vc/
[markdown-toc]: https://github.com/jonschlinkert/markdown-toc
[melpa-recipe-format]: https://github.com/melpa/melpa#recipe-format
[melpa]: http://melpa.org/#/
[package.el-format]: https://www.gnu.org/software/emacs/manual/html_node/elisp/Packaging-Basics.html
[package.el]: https://www.gnu.org/software/emacs/manual/html_node/emacs/Packages.html
[prelude]: https://github.com/bbatsov/prelude
[property-lists]: https://www.gnu.org/software/emacs/manual/html_node/elisp/Property-Lists.html
[python]: https://www.python.org/
[quelpa]: https://github.com/quelpa/quelpa
[radian]: https://github.com/raxod502/radian
[spacemacs]: http://spacemacs.org/
[ssh-agent]: https://www.ssh.com/ssh/agent
[symlinks-creators]: https://blogs.windows.com/buildingapps/2016/12/02/symlinks-windows-10/
[symlinks-microsoft]: https://msdn.microsoft.com/en-us/library/bb530410.aspx#vistauac_topic8
[symlinks-perforce]: https://community.perforce.com/s/article/3472
[symlinks-stackoverflow]: https://stackoverflow.com/a/29065060/3538165
[use-package]: https://github.com/jwiegley/use-package
[watchexec]: https://github.com/mattgreen/watchexec<|MERGE_RESOLUTION|>--- conflicted
+++ resolved
@@ -941,11 +941,7 @@
   has a history of impolite treatment of user configuration, which I
   think says some things about the design: until Emacs 27.1 (when [my
   patch to fix this issue][early-init-file-commit] was adopted after
-<<<<<<< HEAD
-  around 300 emails' worth of squabbling on emasc-devel), it also
-=======
   around 300 emails' worth of squabbling on emacs-devel), it also
->>>>>>> 962d2365
   inserted a call to the `package-initialize` function into the
   init-file if it was not already present, with the officially
   recommended workaround "comment it out if you don't want it, but
@@ -1928,7 +1924,7 @@
   This specifies the steps taken on the files symlinked within a
   package's straight/build/PACKAGE directory. It may be any of the
   following values:
-  
+
   - nil, in which case nothing is done.
     This also prevents :pre/:post-build commands from running.
 
@@ -1938,7 +1934,7 @@
 
   - t, runs the steps listed in `straight--build-default-steps`.
     Note this ignores all `straight-disable-SYMBOL` keywords.
-  
+
 ```emacs-lisp
 (example :build t)
 ```
@@ -1947,7 +1943,7 @@
     `straight--build-SYMBOL`.
     The function is passed the recipe as its sole argument.
     Steps are exectuted in the order they are listed. e.g.
-    
+
 ```emacs-lisp
 (example :build (autoloads compile native-compile info))
 ```
@@ -1955,7 +1951,7 @@
   - A list which has `:not` as its car and step symbols as its cdr.
     This eliminates the listed steps from the default steps. e.g.
     The following recipe will not be compiled or have its texinfo generated:
-    
+
 ```emacs-lisp
 (example :build (:not compile info))
 ```
@@ -2015,7 +2011,7 @@
   it accepts and how it is executed.
 
     For example:
-    
+
 ```emacs-lisp
 (straight-use-package
  '( example :type git :host github :repo "user/example.el"
@@ -3546,10 +3542,7 @@
 [circleci-build]: https://circleci.com/gh/raxod502/straight.el
 [develop]: https://github.com/raxod502/straight.el/tree/develop
 [docker]: https://www.docker.com/
-<<<<<<< HEAD
-=======
 [early-init-file]: https://www.gnu.org/software/emacs/manual/html_node/emacs/Early-Init-File.html
->>>>>>> 962d2365
 [early-init-file-commit]: https://git.savannah.gnu.org/cgit/emacs.git/commit/?id=24acb31c04b4048b85311d794e600ecd7ce60d3b
 [el-get]: https://github.com/dimitri/el-get
 [emacs]: https://www.gnu.org/software/emacs/
