;;; straight.el --- Next-generation package manager. -*- lexical-binding: t -*-

;; Copyright (C) 2017-2018 Radon Rosborough and contributors

;; Author: Radon Rosborough <radon.neon@gmail.com>
;; Created: 1 Jan 2017
;; Homepage: https://github.com/raxod502/straight.el
;; Keywords: extensions
;; Package-Requires: ((emacs "24.4"))
;; Version: prerelease

;;; Commentary:

;; straight.el is a next-generation package manager for Emacs. It
;; clones packages into your ~/.emacs.d and handles byte-compilation,
;; autoload generation, and load path management. Dependency
;; management, powerful tools for managing your packages in bulk, and
;; out-of-the-box compatibility with MELPA, GNU ELPA, and EmacsMirror
;; are also included.

;; straight.el improves on other package managers in several ways.
;; Most importantly, it offers first-class support for easily
;; modifying packages and contributing your changes upstream. It also
;; supports complete reproducibility for your configuration by writing
;; a lockfile with the versions of all your packages. Alternatively,
;; straight.el will work with manually managed packages, if you prefer
;; to merge in packages as subtrees.

;; Please see https://github.com/raxod502/straight.el for more
;; information.

;;; Code:

;; To see the outline of this file, run M-x outline-minor-mode and
;; then press C-c @ C-t. To also show the top-level functions and
;; variable declarations in each section, run M-x occur with the
;; following query: ^;;;;* \|^(

;;;; Libraries

(require 'cl-lib)
(require 'subr-x)
(require 'straight-compat)

;;;; Functions from other packages

;; `finder-inf'
(defvar package--builtins)

;; `magit'
(declare-function magit-status-internal "magit-status")

;; `package'
(defvar package-selected-packages)
(declare-function package--ensure-init-file "package")
(declare-function package--save-selected-packages "package")

;; `use-package'
(defvar use-package-defaults)
(defvar use-package-ensure-function)
(defvar use-package-keywords)
(defvar use-package-pre-ensure-function)
(declare-function use-package-as-symbol "use-package")
(declare-function use-package-error "use-package")
(declare-function use-package-normalize/:ensure "use-package")
(declare-function use-package-only-one "use-package")
(declare-function use-package-process-keywords "use-package")

;;;; Customization variables

(defgroup straight nil
  "Next-generation, purely functional package manager for the Emacs hacker."
  :group 'applications
  :prefix "straight-")

(defcustom straight-arrow
  (if (char-displayable-p ?→) " → " " -> ")
  "The string to use for an arrow in messages."
  :type 'string)

(defcustom straight-profiles
  '((nil . "default.el"))
  "Alist mapping package profile names to version lockfile names.
The profile names should be symbols, and the filenames may be
relative (to straight/versions/) or absolute."
  :type '(alist :key-type symbol :value-type string))

(defcustom straight-current-profile nil
  "Symbol identifying the current package profile.
This symbol should have an entry in `straight-profiles'. If you
wish to take advantage of the multiple-profile system, you should
bind this variable to different symbols using `let' over
different parts of your init-file."
  :type 'symbol)

(defcustom straight-repository-branch "master"
  "String identifying the branch of straight.el to clone.
You can set this variable before straight.el is bootstrapped (and
should)."
  :type '(choice
          (const :tag "Stable version (master)" "master")
          (const :tag "Development version (develop)" "develop")
          (string :tag "Use a custom branch")))

(defcustom straight-default-vc 'git
  "VC backend to use by default, if a recipe has no `:type'.
Functions named like `straight-vc-TYPE-clone', etc. should be
defined, where TYPE is the value of this variable."
  :type 'symbol)

(defcustom straight-recipe-repositories nil
  "List of recipe repositories to find recipes in.
These are used when you provide only a package name, rather than
a full recipe, to `straight-use-package' or
`straight-use-recipes'. The order in this list determines the
precedence. Functions named like `straight-recipes-NAME-list',
etc. should be defined, where NAME is any element of this list."
  :type '(list symbol))

(defcustom straight-recipe-overrides nil
  "Alist specifying recipes to override those provided explicitly.
The keys are symbols naming profiles, and the values are lists of
MELPA-style package recipes. Because the car of a MELPA-style
recipe is the package name as a symbol, this means the values can
also be interpreted as alists whose keys are symbols naming
packages.

If you have no need of the profile system, then using the default
profile (nil) will suffice without additional setup."
  :type '(alist :key-type symbol :value-type
                (alist :key-type symbol :value-type
                       (plist :key-type symbol :value-type sexp))))

;;;; Utility functions
;;;;; Association lists

(defun straight--normalize-alist (alist &optional test)
  "Return copy of ALIST with duplicate keys removed.
The value for a duplicated key will be the last one in ALIST.
Duplicates are tested with TEST, which must be accepted by the
`make-hash-table' function and which defaults to `eq'. The order
of the entries that are kept will be the same as in ALIST."
  (let ((hash (make-hash-table :test (or test #'eq)))
        (new-alist ()))
    (dolist (entry (reverse alist))
      (unless (gethash (car entry) hash)
        (push entry new-alist)
        (puthash (car entry) t hash)))
    new-alist))

(defun straight--alist-set (key val alist &optional symbol)
  "Set property KEY to VAL in ALIST. Return new alist.
This creates the association if it is missing, and otherwise sets
the cdr of the first matching association in the list. It does
not create duplicate associations. By default, key comparison is
done with `equal'. However, if SYMBOL is non-nil, then `eq' is
used instead.

This method may mutate the original alist, but you still need to
use the return value of this method instead of the original
alist, to ensure correct results."
  ;; See [1] for the genesis of this method, which should really be
  ;; built in.
  ;;
  ;; [1]: https://emacs.stackexchange.com/q/33892/12534
  (if-let ((pair (if symbol (assq key alist) (assoc key alist))))
      (setcdr pair val)
    (push (cons key val) alist))
  alist)

;;;;; Property lists

(defmacro straight--with-plist (plist props &rest body)
  "Binding from PLIST the given PROPS, eval and return BODY.
PROPS is a list of symbols. Each one is converted to a keyword
and then its value is looked up in the PLIST and bound to the
symbol for the duration of BODY."
  (declare (indent 2) (debug (form sexp body)))
  (let ((plist-sym (make-symbol "plist")))
    `(let* ((,plist-sym ,plist)
            ,@(mapcar (lambda (prop)
                        `(,prop
                          (plist-get
                           ,plist-sym
                           ,(intern (concat ":" (symbol-name prop))))))
                      props))
       ,@body)))

(defmacro straight--put (plist prop value)
  "Make copy of PLIST with key PROP mapped to VALUE, and re-set it.
PLIST must be a literal symbol naming a plist variable. PROP and
VALUE are evaluated."
  `(progn
     (setq ,plist (copy-sequence ,plist))
     (setq ,plist (plist-put ,plist ,prop ,value))))

(defmacro straight--remq (plist props)
  "Make copy of PLIST with keys PROPS removed, and re-set it.
PLIST must be a literal symbol naming a plist variable. PROPS is
evaluated and should result in a list. Key comparison is done
with `eq'."
  ;; The following subroutine is adapted from [1].
  ;;
  ;; [1]: https://lists.gnu.org/archive/html/help-gnu-emacs/2015-08/msg00019.html
  (let ((props-sym (make-symbol "props")))
    `(let ((,props-sym ,props))
       (setq ,plist
             (cl-loop for (prop val) on ,plist by #'cddr
                      unless (memq prop ,props-sym)
                      collect prop and collect val)))))

(defun straight--plist-get (plist prop default)
  "Extract a value from a property list, or return a default.
PLIST is a property list, PROP is the key to search for, and
DEFAULT is the value to return if PROP is not in PLIST."
  (if-let ((result (plist-member plist prop)))
      (cadr result)
    default))

;;;;; Hash tables

(defun straight--insert (n key value table)
  "Associate index N in KEY with VALUE in hash table TABLE.
TABLE should be a hash whose values are lists. This function will
set the Nth entry of the list mapped to KEY in TABLE to VALUE. If
the list does not have an Nth entry, it will be padded with nils
so that it does, before the setting happens. The TABLE will be
modified and returned."
  (let ((list (gethash key table)))
    (if (>= n (length list))
        (puthash key
                 (append list
                         (make-list (- n (length list)) nil)
                         (list value))
                 table)
      (setcar (nthcdr n list) value))
    table))

(defvar straight--not-present 'straight--not-present
  "Value used as a default argument to `gethash'.")

(defvar straight--not-present-paranoid 'straight--not-present-paranoid
  "Value used as a default argument to `gethash'.
Why do we need this? Because whoever wrote the Elisp hash table
API didn't actually know how to write hash table APIs.")

(defun straight--checkhash (key table &optional paranoid)
  "Return non-nil if KEY is present in hash TABLE.
If PARANOID is non-nil, ensure correctness even for hash tables
that may contain `straight--not-present' as a value."
  (not
   (and (eq (gethash key table straight--not-present) straight--not-present)
        (or paranoid
            (eq (gethash key table straight--not-present-paranoid)
                straight--not-present-paranoid)))))

;;;;; Strings

(defun straight--split-and-trim (string &optional indent max-lines)
  "Split the STRING on newlines, returning a list.
Remove any blank lines at the beginning or end. If INDENT is
non-nil, then add that many spaces to the beginning of each line
and concatenate them with newlines, returning a string instead of
a list. If MAX-LINES is non-nil, then it should be a nonnegative
integer, and any lines past that many are discarded."
  (let ((parts (split-string string "\n")))
    ;; Remove blank lines from beginning.
    (while (equal (car parts) "")
      (setq parts (cdr parts)))
    (setq parts (nreverse parts))
    ;; Remove blank lines from end.
    (while (equal (car parts) "")
      (setq parts (cdr parts)))
    (setq parts (nreverse parts))
    ;; Remove tail.
    (when (and max-lines (< max-lines (length parts)))
      (setf (nthcdr max-lines parts) nil))
    ;; Add indentation.
    (if indent
        (let ((indent (make-string (or indent 0) ? )))
          (string-join (mapcar (lambda (part)
                                 (concat indent part))
                               parts)
                       "\n"))
      parts)))

(cl-defun straight--uniquify (prefix taken)
  "Generate a string with PREFIX that is not in list TAKEN.
This is done by trying PREFIX-1, PREFIX-2, etc. if PREFIX is
already in TAKEN."
  (if (member prefix taken)
      (let ((n 1))
        (while t
          (let ((candidate (format "%s-%d" prefix n)))
            (if (member candidate taken)
                (cl-incf n)
              (cl-return-from straight--uniquify candidate)))))
    prefix))

;;;;; Functions

(defmacro straight--functionp (object)
  "Non-nil if OBJECT, an unquoted symbol, is bound to a function.
However, if OBJECT evaluates to its own symbol value or t, then
return nil. This is useful for allowing a function to be called
with nil, non-nil, or a function object, without worrying about
the non-nil value being interpreted as a function: just call the
function with the quoted name of the argument, or use t."
  (let ((object-sym (make-symbol "object")))
    `(let ((,object-sym ,object))
       (and (not (memq ,object-sym '(,object t)))
            (functionp ,object-sym)))))

;;;;; Features

(defmacro straight-with-eval-after-any (files &rest body)
  "After any of FILES are loaded, execute BODY.
This is equivalent to multiple `with-eval-after-load' forms, one
for each element of the list FILES."
  (declare (indent 1))
  (let ((file-sym (make-symbol "file")))
    `(mapc (lambda (,file-sym)
             (with-eval-after-load ,file-sym
               ,@body))
           ,files)))

;;;;; Messaging

(defmacro straight--with-progress (task &rest body)
  "Displaying TASK as a progress indicator, eval and return BODY.
Display \"TASK...\", eval BODY, display \"TASK...done\", and
return the result of evaluating BODY. If TASK is nil, no messages
are displayed. TASK can also be a cons, whose car and cdr are
used as the TASK for the beginning and end messages
respectively. (Either the car or cdr, or both, can be nil.) See
also `straight--progress-begin' and `straight--progress-end'."
  (declare (indent 1) (debug t))
  (let ((task-sym (make-symbol "gensym--task"))
        (task-car-sym (make-symbol "gensym--task-car"))
        (task-cdr-sym (make-symbol "gensym--task-cdr")))
    `(let* ((,task-sym ,task)
            (,task-car-sym (if (listp ,task-sym)
                               (car ,task-sym)
                             ,task-sym))
            (,task-cdr-sym (if (listp ,task-sym)
                               (cdr ,task-sym)
                             ,task-sym)))
       (prog2
           (when ,task-car-sym
             (message "%s..." ,task-car-sym))
           (progn
             ,@body)
         (when ,task-cdr-sym
           (message "%s...done" ,task-cdr-sym))))))

(defun straight--progress-begin (message)
  "Display a MESSAGE indicating ongoing progress.
The MESSAGE is postpended with \"...\" and then passed to
`message'. See also `straight--with-progress' and
`straight--progress-end'."
  (message "%s..." message))

(defun straight--progress-end (message)
  "Display a MESSAGE indicating completed progress.
The MESSAGE is postpended with \"...done\" and then passed to
`message'. See also `straight--with-progress' and
`straight--progress-begin'."
  (message "%s...done" message))

(defvar straight--echo-area-dirty nil
  "Non-nil if a progress message has been wiped from the echo area.
This is used as an internal bookkeeping variable to determine if
a progress message has been bumped out of the echo area by
another message, and needs to be redisplayed.")

(defun straight--warn (message &rest args)
  "Display a warning from `straight'. Return nil.
The warning message is obtained by passing MESSAGE and ARGS to
`format'."
  (ignore
   (display-warning 'straight (apply #'format message args))))

;;;;; Buffers

(defun straight--ensure-blank-lines (n)
  "Ensure N newline characters preceding point, unless at beginning of buffer."
  (unless (= 1 (point))
    (let ((num-existing 0))
      (save-excursion
        (cl-dotimes (_ n)
          (when (or (= 1 (point))
                    (not (= ?\n (char-before))))
            (cl-return))
          (cl-incf num-existing)
          (backward-char)))
      (insert (make-string (- n num-existing) ?\n)))))

;;;;; Paths

(defvar straight--this-file
  (file-truename (or load-file-name buffer-file-name))
  "Absolute real path to this file, straight.el.")

(defun straight--path-prefix-p (prefix-path full-path)
  "Return non-nil if PREFIX-PATH is a prefix of FULL-PATH.
This takes into account case insensitivity on macOS."
  (string-prefix-p prefix-path full-path (eq system-type 'darwin)))

(defun straight--emacs-dir (&rest segments)
  "Get a subdirectory of the `user-emacs-directory'.
The SEGMENTS are path segments which are concatenated with
slashes and postpended to the straight directory. With no
SEGMENTS, return the `user-emacs-directory' itself.

\(straight--dir \"straight\" \"build\" \"esup\")
=> \"~/.emacs.d/straight/build/esup/\""
  (let ((dir user-emacs-directory))
    (while segments
      (setq dir (expand-file-name
                 (file-name-as-directory (car segments)) dir))
      (setq segments (cdr segments)))
    dir))

(defun straight--emacs-file (&rest segments)
  "Get a file in the `user-emacs-directory'.
The SEGMENTS are path segments with are concatenated with slashes
and postpended to the straight directory.

\(straight--file \"straight\" \"build\" \"esup\" \"esup-autoloads.el\")
=> \"~/.emacs.d/straight/build/esup/esup-autoloads.el\""
  (expand-file-name
   (substring (apply 'straight--emacs-dir segments) 0 -1)))

(defun straight--dir (&rest segments)
  "Get a subdirectory of the straight/ directory.
SEGMENTS are passed to `straight--emacs-dir'. With no SEGMENTS,
return the straight/ directory itself."
  (apply #'straight--emacs-dir "straight" segments))

(defun straight--file (&rest segments)
  "Get a file in the straight/ directory.
SEGMENTS are passed to `straight--emacs-file'."
  (apply #'straight--emacs-file "straight" segments))

(defun straight--build-dir (&rest segments)
  "Get a subdirectory of the straight/build/ directory.
SEGMENTS are passed to `straight--dir'. With no SEGMENTS, return
the straight/build/ directory itself."
  (apply #'straight--dir "build" segments))

(defun straight--build-file (&rest segments)
  "Get a file in the straight/build/ directory.
SEGMENTS are passed to `straight--file'."
  (apply #'straight--file "build" segments))

(defun straight--autoloads-file (package)
  "Get the filename of the autoloads file for PACKAGE.
PACKAGE should be a string."
  (straight--build-file package (format "%s-autoloads.el" package)))

(defun straight--build-cache-file ()
  "Get the file containing straight.el's build cache."
  (straight--file "build-cache.el"))

(defun straight--links-dir (&rest segments)
  "Get a subdirectory of straight/links/.
SEGMENTS are passed to `straight--dir'. With no SEGMENTS, return
the straight/links/ directory itself."
  (apply #'straight--dir "links" segments))

(defun straight--links-file (&rest segments)
  "Get a file in the straight/links/ directory.
SEGMENTS are passed to `straight--file'."
  (apply #'straight--file "links" segments))

(defun straight--modified-dir (&rest segments)
  "Get a subdirectory of straight/modified/.
SEGMENTS are passed to `straight--dir'. With no SEGMENTS, return
the straight/modified/ directory itself."
  (apply #'straight--dir "modified" segments))

(defun straight--modified-file (&rest segments)
  "Get a file in the straight/modified/ directory.
SEGMENTS are passed to `straight--file'."
  (apply #'straight--file "modified" segments))

(defun straight--mtimes-dir (&rest segments)
  "Get a subdirectory of straight/mtimes/.
SEGMENTS are passed to `straight--dir'. With no SEGMENTS, return
the straight/mtimes/ directory itself."
  (apply #'straight--dir "mtimes" segments))

(defun straight--mtimes-file (&rest segments)
  "Get a file in the straight/mtimes/ directory.
SEGMENTS are passed to `straight--file'."
  (apply #'straight--file "mtimes" segments))

(defun straight--repos-dir (&rest segments)
  "Get a subdirectory of the straight/repos/ directory.
SEGMENTS are passed to `straight--dir'. With no SEGMENTS, return
the straight/repos/ directory itself."
  (apply #'straight--dir "repos" segments))

(defun straight--repos-file (&rest segments)
  "Get a file in the straight/repos/ directory.
SEGMENTS are passed to `straight--file'."
  (apply #'straight--file "repos" segments))

(defun straight--versions-dir (&rest segments)
  "Get a subdirectory of the straight/versions/ directory.
SEGMENTS are passed to `straight--dir'. With no SEGMENTS, return
the straight/versions/ directory itself."
  (apply #'straight--dir "versions" segments))

(defun straight--versions-file (&rest segments)
  "Get a file in the straight/versions/ directory.
SEGMENTS are passed to `straight--file'."
  (apply #'straight--file "versions" segments))

(defun straight--watcher-dir (&rest segments)
  "Get a subdirectory of the straight/watcher/ directory.
SEGMENTS are passed to `straight--dir'. With no SEGMENTS, return
the straight/watcher/ directory itself."
  (apply #'straight--dir "watcher" segments))

(defun straight--watcher-file (&rest segments)
  "Get a file in the straight/watcher/ directory.
SEGMENTS are passed to `straight--file'."
  (apply #'straight--file "watcher" segments))

(defun straight--versions-lockfile (profile)
  "Get the version lockfile for given PROFILE, a symbol."
  (if-let ((filename (alist-get profile straight-profiles)))
      (straight--versions-file filename)
    (error "Unknown profile: %S" profile)))

(defun straight--determine-repo (path)
  "Determine the local repository containing PATH, if any.
If PATH, a string, corresponds to a file or directory inside (or
equal to) any subfolder of `straight--repos-dir', then return the
name of the local repository (not a path), as a string.
Otherwise, return nil."
  (let ((repos-dir (straight--repos-dir)))
    (when (straight--path-prefix-p repos-dir path)
      ;; Remove the ~/.emacs.d/straight/repos/ part.
      (let ((relative-path (substring path (length repos-dir))))
        ;; Trim off any more path components after hte local
        ;; repository.
        (replace-regexp-in-string
         "/.*" "" relative-path 'fixedcase 'literal)))))

;;;;; Filesystem operations

(defun straight--symlinks-are-usable-p ()
  "Return non-nil if symlinks are well-supported by the OS.
This means that they are used to build packages rather than
copying files, which is slower and less space-efficient.

All operating systems support symlinks except Microsoft Windows."
  (not (memq system-type '(ms-dos windows-nt cygwin))))

(defcustom straight-use-symlinks (straight--symlinks-are-usable-p)
  "Whether to use symlinks for building packages.
Using symlinks is always preferable, unless you use Microsoft
Windows, in which you will have to use copying instead. This is
slower, less space-efficient, and requiring of additional hacks,
but such is Windows."
  :type 'boolean)

(defun straight--directory-files (&optional directory match full sort)
  "Like `directory-files', but with better defaults.
DIRECTORY, MATCH, and FULL are as in `directory-files', but their
order has been changed. Also, DIRECTORY defaults to
`default-directory' if omitted. The meaning of the last argument
SORT has been inverted from `directory-files'. Finally, the . and
.. entries are never returned."
  (delete "." (delete ".." (directory-files
                            (or directory default-directory)
                            full match (not sort)))))

(defun straight--symlink-recursively (link-target link-name)
  "Make a symbolic link to LINK-TARGET, named LINKNAME, recursively.
This means that if the link target is a directory, then a
corresponding directory is created (called LINK-NAME) and all
descendants of LINK-TARGET are linked separately into
LINK-NAME (except for directories, which are created directly).

If `straight-use-symlinks' is nil, then instead of creating a
symlink, the file is copied directly, and a corresponding entry
is created in the straight/links/ directory so that the file may
be interpreted later as a symlink."
  (if (and (file-directory-p link-target)
           (not (file-symlink-p link-target)))
      (progn
        (make-directory link-name 'parents)
        (dolist (entry (straight--directory-files link-target))
          (straight--symlink-recursively
           (expand-file-name entry link-target)
           (expand-file-name entry link-name))))
    (make-directory (file-name-directory link-name) 'parents)
    (condition-case _
        (if straight-use-symlinks
            (make-symbolic-link link-target link-name)
          (copy-file link-target link-name)
          (let ((build-dir (straight--build-dir)))
            (when (straight--path-prefix-p build-dir link-name)
              (let* ((relative-path (substring link-name (length build-dir)))
                     (link-record (straight--links-file relative-path)))
                ;; This call may fail in the case that there was
                ;; previously a directory being symlinked, and now
                ;; there is a file by the same name being symlinked.
                ;; That edge case will need to be dealt with
                ;; eventually, but it's rather nontrivial so I'm not
                ;; doing it now.
                (make-directory (file-name-directory link-record) 'parents)
                (with-temp-file link-record
                  (insert link-target))))))
      (file-already-exists
       ;; We're OK with the recipe specifying to create the symlink
       ;; twice, as long as it's pointing to the same place both
       ;; times. Otherwise, signal a warning.
       (unless (string= link-target
                        (file-symlink-p link-name))
         (straight--warn "Attempted to link %S to both %S and %S"
                         link-name (file-symlink-p link-name) link-target))))))

;;;;; External processes

(defcustom straight-process-buffer "*straight-process*"
  "Name of buffer used for process output."
  :type 'string)

(defun straight--process-get-buffer ()
  "Return a buffer named `straight-process-buffer'."
  (or (get-buffer straight-process-buffer)
      (let ((buf (get-buffer-create straight-process-buffer)))
        (prog1 buf
          (with-current-buffer buf
            (special-mode))))))

(defvar-local straight--process-output-beginning nil
  "Marker at beginning of process output, or nil.
This is used in `straight-process-buffer'.")

(defvar-local straight--process-output-end nil
  "Marker at end of process output, or nil.
This is used in `straight-process-buffer'.")

(defvar-local straight--process-return-code nil
  "Return code of last process run, or nil.
This is used in `straight-process-buffer'.")

(defvar straight--process-inhibit-output nil
  "Non-nil means do not insert process output into `straight-process-buffer'.")

(defvar straight--default-directory nil
  "Overrides value of `default-directory'.
This is used because `default-directory' is buffer-local, which
means binding it for the duration of a recursive edit causes fun
side-effects like random buffers permanently forgetting which
directory they're in, and straight.el executing Git commands
against the wrong repositories.

If you set this globally to something other than nil, you may be
eaten by a grue.")

(defun straight--process-run (program &rest args)
  "Run executable PROGRAM with given ARGS.
Output is logged to `straight-process-buffer' unless
`straight--process-inhibit-output' is non-nil. See also
`straight--process-get-return-code' and
`straight--process-get-output'.

The return value of this function is undefined."
  (let ((directory (or straight--default-directory default-directory)))
    (prog1 nil
      (with-current-buffer (straight--process-get-buffer)
        (let ((inhibit-read-only t))
          (save-excursion
            (setq straight--process-output-beginning nil)
            (setq straight--process-output-end nil)
            (setq straight--process-return-code nil)
            (goto-char (point-max))
            (unless straight--process-inhibit-output
              (straight--ensure-blank-lines 2)
              (insert
               "$ cd "
               (shell-quote-argument (expand-file-name directory))
               "\n")
              (insert
               "$ "
               (mapconcat #'shell-quote-argument (cons program args) " ")
               "\n\n")
              (setq straight--process-output-beginning
                    (point-marker)))
            (condition-case _
                (let* ((default-directory directory)
                       (return (apply
                                #'call-process
                                program nil
                                (unless straight--process-inhibit-output t)
                                (get-buffer-window)
                                args)))
                  (unless straight--process-inhibit-output
                    (setq straight--process-output-end
                          (point-marker)))
                  (setq straight--process-return-code return)
                  (unless straight--process-inhibit-output
                    (straight--ensure-blank-lines 2)
                    (insert (format "[Return code: %S]\n" return))))
              (file-missing
               (setq straight--process-output-beginning nil)
               (straight--ensure-blank-lines 2)
               (insert (format "[Program not found]\n"))))))))))

(defun straight--process-run-p ()
  "Return non-nil if the last process was run successfully.
This just means the executable was invoked, not that its return
code was zero."
  (with-current-buffer (straight--process-get-buffer)
    (when straight--process-return-code t)))

(defun straight--process-get-return-code ()
  "Get return code of last process run by `straight--process-run'.
This is nil if the process could not be run."
  (with-current-buffer (straight--process-get-buffer)
    straight--process-return-code))

(defun straight--process-get-output ()
  "Get output of last process run by `straight--process-run'.
This is nil if the process could not be run, or if
`straight--process-inhibit-output' was non-nil when it was run."
  (with-current-buffer (straight--process-get-buffer)
    (when (and straight--process-output-beginning
               straight--process-output-end)
      (buffer-substring straight--process-output-beginning
                        straight--process-output-end))))

(defun straight--call (program &rest args)
  "Run executable PROGRAM with given ARGS.
Return a cons cell whose car is a boolean indicating whether the
command was run successfully with a return code of zero, and
whose cdr is its output."
  (apply #'straight--process-run program args)
  (cons
   (let ((return-code (straight--process-get-return-code)))
     (and return-code
          (zerop return-code)))
   (straight--process-get-output)))

(defun straight--warn-call (program &rest args)
  "Run executable PROGRAM with given ARGS, producing a warning if it fails.
Return non-nil if the command was run successfully with a return
code of zero, and nil otherwise."
  (let* ((result (apply #'straight--call program args)))
    (if (car result)
        t
      (prog1 nil
        (straight--warn "Failed to run %S; see buffer %s"
                        program straight-process-buffer)))))

(defun straight--check-call (program &rest args)
  "Run executable PROGRAM with given ARGS, returning non-nil if it succeeds."
  (when (car (apply #'straight--call program args))
    t))

(defun straight--get-call-raw (program &rest args)
  "Run executable PROGRAM with given ARGS, returning its output as a string.
If the command cannot be run or its return code is nonzero, throw
an error."
  (let ((result (apply #'straight--call program args)))
    (if (car result)
        (cdr result)
      (error "Failed to run %S; see buffer %s"
             program straight-process-buffer))))

(defun straight--get-call (program &rest args)
  "Run executable PROGRAM with given ARGS, returning its output.
Return a string with whitespace trimmed from both ends. If the
command cannot be run or its return code is nonzero, throw an
error."
  (string-trim (apply #'straight--get-call-raw program args)))

(defun straight--make-mtime (mtime)
  "Ensure that the `straight--mtimes-file' for MTIME (a string) exists.
This creates a file in the appropriate directory that has the
corresponding mtime. Return the name of the file.

This function may not work on all operating systems."
  (make-directory (straight--mtimes-dir) 'parents)
  (let ((file (straight--mtimes-file mtime)))
    (unless (file-exists-p file)
      (straight--check-call "touch" "-d" mtime file))
    file))

;;;;; Interactive popup windows

(defmacro straight-catching-quit (&rest body)
  "Exec BODY. If `quit' signaled, catch and return nil."
  (declare (indent defun))
  (let ((err (make-symbol "err")))
    `(condition-case ,err
         (progn ,@body)
       (quit))))

(defun straight-popup-raw (prompt actions)
  "Display PROMPT and allow user to choose between one of several ACTIONS.
PROMPT is a string, generally a complete sentence. ACTIONS is a
list of lists (KEY DESC FUNC ARGS...). KEY is a string
identifying the key that triggers this action; it is passed to
`kbd'. DESC is a description string to be displayed in the popup.
If it is nil, the action and its binding is not displayed in the
popup, although it still takes effect. If the user selects an
action, its FUNC is called with ARGS and the popup is dismissed.
The return value of `straight-popup-raw' is the return value of
FUNC.

ACTIONS later in the list take precedence over earlier ones with
regard to keybindings."
  (unless (assoc "C-g" actions)
    (setq actions (append actions '(("C-g" "Cancel" keyboard-quit)))))
  (let ((keymap (make-sparse-keymap))
        (func nil)
        (prompt (concat prompt "\n"))
        (max-length (apply #'max (mapcar #'length (mapcar #'car actions)))))
    (dolist (action actions)
      (cl-destructuring-bind (key desc func . args) action
        (when desc
          (setq prompt
                (format "%s\n %s%s %s" prompt
                        (make-string (- max-length (length key)) ? )
                        key desc)))
        (define-key keymap (kbd key)
          (lambda ()
            (interactive)
            (apply func args)))))
    (setq prompt (concat prompt "\n\n"))
    (let ((max-mini-window-height 1.0)
          (cursor-in-echo-area t))
      (when minibuffer-auto-raise
        (raise-frame (window-frame (minibuffer-window))))
      (while (not func)
        (setq func (lookup-key keymap (vector (read-key prompt))))))
    (funcall func)))

(defmacro straight-popup (prompt &rest actions)
  "Same as `straight-popup-raw', but with reduced need for quoting.
PROMPT is still evaluated at runtime. So are all elements of
ACTIONS, except for FUNC, which is wrapped in a `lambda'
automatically, and ARGS, which are superfluous and therefore
instead used as additional forms to place in the `lambda' after
FUNC."
  (declare (indent defun))
  `(straight-popup-raw
    ,prompt
    (list
     ,@(mapcar
        (lambda (action)
          (cl-destructuring-bind (key desc . args) action
            `(list ,key ,desc (lambda () ,@args))))
        actions))))

(defun straight-are-you-sure (&optional prompt)
  "Display a popup asking the user to confirm their questionable actions.
PROMPT has a sensible default; otherwise it is a string. Return
non-nil if the user confirms; nil if they abort."
  (straight-popup (or prompt "Are you sure?")
    ("y" "Yes, proceed" t)
    ("n" "No, abort" nil)))

;;;;; Transactions

(defvar straight--transaction-depth 0
  "Number of transactions currently executing.
You can nest transactions, so it's important to keep track of the
depth.")

(defvar straight--transaction-alist nil
  "Alist of actions being executed in the current transaction.
See `straight--transaction-exec'. The cars are their IDs, and the
cdrs are their END-FUNCs.")

(defun straight--transaction-p ()
  "Return non-nil if we are currently within a transaction.
This means that we are guaranteed to be able to perform cleanup
after all operations are complete, and we expect to benefit from
optimizing for a number of operations being performed in
sequence."
  (> straight--transaction-depth 0))

(defun straight--transaction-exec (id &optional begin-func end-func)
  "Execute an action within a transaction.
ID is a symbol that acts as a unique identifier of the action
within the transaction. Only the first BEGIN-FUNC and END-FUNC
with a given ID are used within a transaction. BEGIN-FUNC is
invoked immediately, and END-FUNC is executed at the end of the
transaction. These functions wrap the transaction, so the
END-FUNCs are invoked in reverse order to the BEGIN-FUNCs. If
either BEGIN-FUNC or END-FUNC is nil or omitted, it acts as a
no-op, but the ID is still registered to block future exec
calls."
  (unless (straight--transaction-p)
    (error "Can't `straight--transaction-exec' when not in transaction"))
  (unless (assq id straight--transaction-alist)
    ;; Make sure to return the actual function value, and not the
    ;; current contents of the transaction alist, using `prog1'.
    (prog1 (when begin-func
             (funcall begin-func))
      ;; Push to start of list. At the end, we'll read forward, thus
      ;; in reverse order.
      (push (cons id end-func) straight--transaction-alist))))

(defun straight-begin-transaction ()
  "Begin a transaction. See `straight--transaction-p'.
If you call this function, you *must* call
`straight-finalize-transaction' after all of your operations
have been performed, even if there was an error."
  (setq straight--transaction-depth (1+ straight--transaction-depth)))

(defun straight-finalize-transaction ()
  "Finalize a transaction. See `straight--transaction-p'."
  (unless (<= straight--transaction-depth 0)
    (setq straight--transaction-depth (1- straight--transaction-depth))
    ;; Do the error-prone operations last, so that we don't leave the
    ;; transaction active.
    (when (= straight--transaction-depth 0)
      (let ((alist straight--transaction-alist))
        (setq straight--transaction-alist nil)
        (dolist (end-func (mapcar #'cdr alist))
          (when end-func
            (funcall end-func)))))))

(defmacro straight-transaction (&rest body)
  "Eval BODY within transaction. Return value is result of last form in BODY."
  (declare (indent defun) (debug t))
  `(progn
     (straight-begin-transaction)
     (unwind-protect (progn ,@body)
       (straight-finalize-transaction))))

(defun straight-interactive-transaction ()
  "Start a recursive edit within a transaction."
  (interactive)
  (straight-transaction
    (recursive-edit)))

;;;; Feature detection

(defun straight--determine-find-flavor ()
  "Make an educated guess about `straight-find-flavor'.
Return a symbol."
  ;; Avoid at all costs throwing an error, since that would crash the
  ;; loading of straight.el even before any code is run.
  (condition-case _
      (with-temp-buffer
        ;; For reference, this is what "find --version" prints on some
        ;; of the find(1) flavors supported by straight.el.
        ;;
        ;; == GNU find 4.6.0 on Arch Linux ==
        ;;
        ;; find (GNU findutils) 4.6.0
        ;; Copyright (C) 2015 Free Software Foundation, Inc.
        ;; [...]
        ;; exit code 0
        ;;
        ;; == BSD find on macOS 10.11.6
        ;;
        ;; find: illegal option -- -
        ;; usage: find [-H | -L | -P] [-EXdsx] [-f path] path ... [expression]
        ;; find [-H | -L | -P] [-EXdsx] -f path [path ...] [expression]
        ;; exit code 1
        ;;
        ;; == BusyBox 1.26.2
        ;;
        ;; find: unrecognized: --version
        ;; BusyBox v1.26.2 (2017-10-04 13:37:41 GMT) multi-call binary.
        ;;
        ;; Usage: find [-HL] [PATH]... [OPTIONS] [ACTIONS]
        ;; [...]
        ;; exit code 1
        (call-process "find" nil '(t t) nil "--version")
        (goto-char (point-min))
        (if (search-forward "BusyBox" nil 'noerror)
            'busybox
          'gnu/bsd))
    ;; Just an educated guess.
    (error 'gnu/bsd)))

(defcustom straight-find-flavor (straight--determine-find-flavor)
  "Symbol identifying what sort of find(1) binary is available.
This affects how the find(1) commands for modification checking
are constructed. The `gnu/bsd' value is compatible with:

* GNU find >=4.4.2
* BSD find shipped with macOS >=10.11

The `busybox' value is compatible with:

* BusyBox >=1.16.2"
  :type '(choice (const :tag "GNU/BSD" gnu/bsd)
                 (const :tag "BusyBox" busybox)))

;;;; Version control

(defun straight-vc (method type &rest args)
  "Call a VC backend method.
METHOD is a symbol naming a backend method, like symbol `clone'.
TYPE is a symbol naming a VC backend, like symbol `git'. ARGS are
passed to the method.

For example:
   (straight-vc \\='check-out-commit \\='git ...)
=> (straight-vc-git-check-out-commit ...)"
  (let ((func (intern (format "straight-vc-%S-%S"
                              type method))))
    (apply func args)))

(defun straight-vc-clone (recipe)
  "Clone the local repository specified by straight.el-style RECIPE.
If a commit is specified in one of the lockfiles, attempt to
check out that revision. If this fails, signal a warning.

This method sets `straight--default-directory' to the repos
directory and delegates to the relevant `straight-vc-TYPE-clone'
method, where TYPE is the `:type' specified in RECIPE. If the
repository already exists, throw an error."
  (straight--with-plist recipe
      (type local-repo)
    (let ((straight--default-directory (straight--repos-dir))
          (commit nil))
      (when (file-exists-p (straight--repos-dir local-repo))
        (error "Repository already exists: %S" local-repo))
      ;; We're reading the lockfiles inline here, instead of caching
      ;; them like we do with the build cache. The reason is that
      ;; reading the lockfiles appears to be much faster than reading
      ;; the build cache, and also time is not really a concern if
      ;; we're already going to be cloning a repository.
      (dolist (spec straight-profiles)
        (cl-destructuring-bind (_profile . versions-lockfile) spec
          (let ((lockfile-path (straight--versions-file versions-lockfile)))
            (when-let ((versions-alist (ignore-errors
                                         (with-temp-buffer
                                           (insert-file-contents-literally
                                            lockfile-path)
                                           (read (current-buffer))))))
              (when-let ((frozen-commit
                          (cdr (assoc local-repo versions-alist))))
                (setq commit frozen-commit))))))
      (straight-vc 'clone type recipe commit))))

(defun straight-vc-normalize (recipe)
  "Normalize the local repository specified by straight.el-style RECIPE.
The meaning of normalization is backend-defined, but typically
involves validating repository configuration and cleaning the
working directory.

If the RECIPE does not specify a local repository, then no action
is taken.

This method sets `straight--default-directory' to the local
repository directory and delegates to the relevant
`straight-vc-TYPE-normalize' method, where TYPE is the `:type'
specified in RECIPE."
  (straight--with-plist recipe
      (local-repo type)
    (when local-repo
      (let ((straight--default-directory (straight--repos-dir local-repo)))
        (straight-vc 'normalize type recipe)))))

(defun straight-vc-fetch-from-remote (recipe)
  "Fetch from the primary remote for straight.el-style RECIPE.

If the RECIPE does not specify a local repository, then no action
is taken.

This method sets `straight--default-directory' to the local
repository directory and delegates to the relevant
`straight-vc-TYPE-fetch-from-remote' method, where TYPE is the
`:type' specified in RECIPE."
  (straight--with-plist recipe
      (local-repo type)
    (when local-repo
      (let ((straight--default-directory (straight--repos-dir local-repo)))
        (straight-vc 'fetch-from-remote type recipe)))))

(defun straight-vc-fetch-from-upstream (recipe)
  "Fetch from the upstream remote for straight.el-style RECIPE.
If no upstream configured, do nothing.

If the RECIPE does not specify a local repository, then no action
is taken.

This method sets `straight--default-directory' to the local
repository directory and delegates to the relevant
`straight-vc-TYPE-fetch-from-upstream' method, where TYPE is the
`:type' specified in RECIPE."
  (straight--with-plist recipe
      (local-repo type)
    (when local-repo
      (let ((straight--default-directory (straight--repos-dir local-repo)))
        (straight-vc 'fetch-from-upstream type recipe)))))

(defun straight-vc-merge-from-remote (recipe)
  "Merge from the primary remote for straight.el-style RECIPE.

If the RECIPE does not specify a local repository, then no action
is taken.

This method sets `straight--default-directory' to the local
repository directory and delegates to the relevant
`straight-vc-TYPE-merge-from-remote' method, where TYPE is the
`:type' specified in RECIPE."
  (straight--with-plist recipe
      (local-repo type)
    (when local-repo
      (let ((straight--default-directory (straight--repos-dir local-repo)))
        (straight-vc 'merge-from-remote type recipe)))))

(defun straight-vc-merge-from-upstream (recipe)
  "Merge from the upstream remote for straight.el-style RECIPE.
If no upstream configured, do nothing.

If the RECIPE does not specify a local repository, then no action
is taken.

This method sets `straight--default-directory' to the local
repository directory and delegates to the relevant
`straight-vc-TYPE-merge-from-upstream' method, where TYPE is the
`:type' specified in RECIPE."
  (straight--with-plist recipe
      (local-repo type)
    (when local-repo
      (let ((straight--default-directory (straight--repos-dir local-repo)))
        (straight-vc 'merge-from-upstream type recipe)))))

(defun straight-vc-push-to-remote (recipe)
  "Push to the primary remote for straight.el-style RECIPE, if necessary.

If the RECIPE does not specify a local repository, then no action
is taken.

This method sets `straight--default-directory' to the local
repository directory and delegates to the relevant
`straight-vc-TYPE-push-to-remote' method, where TYPE is the
`:type' specified in RECIPE."
  (straight--with-plist recipe
      (local-repo type)
    (when local-repo
      (let ((straight--default-directory (straight--repos-dir local-repo)))
        (straight-vc 'push-to-remote type recipe)))))

(defun straight-vc-check-out-commit (type local-repo commit)
  "Using VC backend TYPE, in LOCAL-REPO, check out COMMIT.
TYPE is a symbol like symbol `git', etc. LOCAL-REPO is a string
naming a local package repository. The interpretation of COMMIT
is defined by the backend, but it should be compatible with
`straight-vc-get-commit'.

This method sets `straight--default-directory' to the local
repository directory and delegates to the relevant
`straight-vc-TYPE-check-out-commit'."
  (let ((straight--default-directory (straight--repos-dir local-repo)))
    (straight-vc 'check-out-commit type local-repo commit)))

(defun straight-vc-get-commit (type local-repo)
  "Using VC backend TYPE, in LOCAL-REPO, return current commit.
TYPE is a symbol like symbol `git', etc. LOCAL-REPO is a string
naming a local package repository. The type of object returned is
defined by the backend, but it should be compatible with
`straight-vc-check-out-commit'.

This method sets `straight--default-directory' to the local
repository directory and delegates to the relevant
`straight-vc-TYPE-get-commit' method."
  (let ((straight--default-directory (straight--repos-dir local-repo)))
    (straight-vc 'get-commit type local-repo)))

(defun straight-vc-local-repo-name (recipe)
  "Generate a repository name from straight.el-style RECIPE.
If a repository name cannot be generated, return nil. This is
used for the default value of `:local-repo'. If nil is returned,
the package name is used instead.

This method sets `straight--default-directory' to the local
repository directory and delegates to the relevant
`straight-vc-TYPE-local-repo-name' method, where TYPE is the
`:type' specified in RECIPE."
  (straight--with-plist recipe
      (type)
    (straight-vc 'local-repo-name type recipe)))

(defun straight-vc-keywords (type)
  "Return a list of keywords used by the VC backend TYPE.
This does not include the `:type' keyword itself.

This method simply delegates to the relevant
`straight-vc-TYPE-keywords' method."
  (straight-vc 'keywords type))

;;;;; Git

(defcustom straight-vc-git-default-branch "master"
  "The default value for `:branch' when `:type' is symbol `git'."
  :type 'string)

(defcustom straight-vc-git-primary-remote "origin"
  "The remote name to use for the primary remote."
  :type 'string)

(defcustom straight-vc-git-upstream-remote "upstream"
  "The remote name to use for the upstream remote."
  :type 'string)

(defcustom straight-vc-git-default-protocol 'https
  "The default protocol to use for auto-generated URLs.
This affects the URLs used when `:host' is `github', `gitlab', or
`bitbucket'. It does not cause manually specified URLs to be
translated.

This may be either `https' or `ssh'."
  :type '(choice (const :tag "HTTPS" https)
                 (const :tag "SSH" ssh)))

(defcustom straight-vc-git-force-protocol nil
  "If non-nil, treat HTTPS and SSH URLs as incompatible.
This means that operations like `straight-normalize-package' will
re-set the remote URLs for packages whose recipes have non-nil
`:host' values, if they are using a different protocol than the
one specified in `straight-vc-git-default-protocol'."
  :type 'boolean)

(defcustom straight-vc-git-auto-fast-forward t
  "Whether to quietly fast-forward when pulling packages.
This suppresses popups for trivial remote changes (i.e. the
current HEAD is an ancestor to the remote HEAD).
Also re-attaches detached heads quietly when non-nil.
A nil value allows for inspection of all remote changes."
  :type 'boolean)

;;;;;; Utility functions

;; We don't define `straight--profile-cache' until later. (Should some
;; things be rearranged to make this unnecessary?)
(defvar straight--profile-cache)

(cl-defun straight--magit-status (directory)
  "Like `magit-status', but install Magit if necessary.
Magit is only installed if the user responds to a `y-or-n-p'
prompt. Return non-nil if Magit was installed. DIRECTORY is as in
`magit-status'."
  (unless (or (require 'magit nil 'noerror)
              (gethash "magit" straight--profile-cache))
    (if (y-or-n-p "Install Magit? ")
        (straight-use-package 'magit)
      (cl-return-from straight--magit-status)))
  (prog1 t
    (magit-status-internal directory)))

(defun straight-vc-git--popup-raw (prompt actions)
  "Same as `straight-popup-raw', but specialized for vc-git methods.
Two additional actions are inserted at the end of the list: \"e\"
for Dired and recursive edit, and \"g\" for Magit and recursive
edit. Otherwise, PROMPT and ACTIONS are as for
`straight-popup-raw'."
  (straight-popup-raw
   prompt
   (append
    actions
    '(("e" "Dired and open recursive edit"
       (lambda ()
         (dired (or straight--default-directory default-directory))
         (let ((straight--default-directory nil))
           (recursive-edit))))
      ("g" "Magit and open recursive edit"
       (lambda ()
         (when (straight--magit-status
                (or straight--default-directory default-directory))
           (let ((straight--default-directory nil))
             (recursive-edit)))))))))

(defmacro straight-vc-git--popup (prompt &rest actions)
  "Same as `straight-popup', but specialized for vc-git methods.
Two additional actions are inserted at the end of the list: \"e\"
for Dired and recursive edit, and \"g\" for Magit and recursive
edit. Otherwise, PROMPT and ACTIONS are as for
`straight-popup'."
  (declare (indent defun))
  `(straight-popup
     ,prompt
     ,@actions
     ("e" "Dired and open recursive edit"
      (dired (or straight--default-directory default-directory))
      ;; Don't mess up recursive straight.el operations. The wonderful
      ;; thing about using our own variable is that since it's not
      ;; buffer-local, a recursive binding to nil is actually able to
      ;; undo the effects of the ambient binding.
      (let ((straight--default-directory nil))
        (recursive-edit)))
     ("g" "Magit and open recursive edit"
      (when (straight--magit-status
             (or straight--default-directory default-directory))
        (let ((straight--default-directory nil))
          (recursive-edit))))))

(defun straight-vc-git--encode-url (repo host &optional protocol)
  "Generate a URL from a REPO depending on the value of HOST and PROTOCOL.
REPO is a string which is either a URL or something of the form
\"username/repo\", like \"raxod502/straight.el\". If HOST is one
of the symbols `github', `gitlab', or `bitbucket', then REPO is
transformed into a standard SSH URL for the corresponding
service; otherwise, HOST should be nil, and in that case REPO is
returned unchanged. PROTOCOL must be either `https' or `ssh'; if
it is omitted, it defaults to `straight-vc-git-default-protocol'.
See also `straight-vc-git--decode-url'."
  (pcase host
    ;; Use backquote instead of regular quote here for compatibility
    ;; with Emacs 24.5.
    (`nil repo)
    ((or `github `gitlab `bitbucket)
     (let ((domain (pcase host
                     (`bitbucket "bitbucket.org")
                     (_ (format "%s.com" host)))))
       (pcase (or protocol straight-vc-git-default-protocol)
         (`https
          (format "https://%s/%s.git" domain repo))
         (`ssh
          (format "git@%s:%s.git" domain repo))
         (_ (error "Unknown protocol: %S" protocol)))))
    (_ (error "Unknown value for host: %S" host))))

(defun straight-vc-git--decode-url (url)
  "Separate a URL into a REPO, HOST, and PROTOCOL, returning a list of them.
All common forms of HTTPS and SSH URLs are accepted for GitHub,
GitLab, and Bitbucket. If one is recognized, then HOST is one of
the symbols `github', `gitlab', or `bitbucket', and REPO is a
string of the form \"username/repo\". Otherwise HOST is nil and
REPO is just URL. In any case, PROTOCOL is either `https', `ssh',
or nil (if the protocol cannot be determined, which happens when
HOST is nil). See also `straight-vc-git--encode-url'."
  (let ((protocol nil)
        (matched t))
    (or (and (string-match
              "^git@\\(.+?\\):\\(.+?\\)\\(?:\\.git\\)?$"
              url)
             (setq protocol 'ssh))
        (and (string-match
              "^ssh://git@\\(.+?\\)/\\(.+?\\)\\(?:\\.git\\)?$"
              url)
             (setq protocol 'ssh))
        (and (string-match
              "^https://\\(.+?\\)/\\(.+?\\)\\(?:\\.git\\)?$"
              url)
             (setq protocol 'https))
        ;; We have to take care of this case separately because if
        ;; `string-match' doesn't actually match anything, then
        ;; `match-string' has undefined behavior.
        (setq matched nil))
    (pcase (and matched (match-string 1 url))
      ("github.com" (list (match-string 2 url) 'github protocol))
      ("gitlab.com" (list (match-string 2 url) 'gitlab protocol))
      ("bitbucket.org" (list (match-string 2 url) 'bitbucket protocol))
      (_ (list url nil nil)))))

(defun straight-vc-git--urls-compatible-p (url1 url2)
  "Return non-nil if URL1 and URL2 can be treated as equivalent.
This means that `straight-vc-git--decode-url' returns the same
for both (but if `straight-vc-git-force-protocol' is nil, then
the returned protocol is allowed to differ). For example, HTTPS
and SSH URLs for the same repository are equivalent (unless
`straight-vc-git-force-protocol' is non-nil), and it does not
matter if a GitHub URL is suffixed with .git or not."
  (let ((spec1 (straight-vc-git--decode-url url1))
        (spec2 (straight-vc-git--decode-url url2)))
    (if straight-vc-git-force-protocol
        (equal spec1 spec2)
      ;; Only compare the first two elements; ignore the third, which
      ;; is the protocol.
      (equal (cl-subseq spec1 0 2)
             (cl-subseq spec2 0 2)))))

(defun straight-vc-git--list-remotes ()
  "Return a list of Git remotes as strings for the current directory.
Do not suppress unexpected errors."
  ;; Git remotes cannot have newlines in them, thank goodness.
  (straight--split-and-trim (straight--get-call "git" "remote")))

;;;;;; Validation functions

(cl-defun straight-vc-git--ensure-remote (local-repo remote desired-url)
  "Ensure that LOCAL-REPO has REMOTE set to DESIRED-URL or equivalent.
All three arguments are strings. The URL of the REMOTE does not
necessarily need to match DESIRED-URL; it just has to satisfy
`straight-vc-git--urls-compatible-p'."
  ;; Always return nil unless we use `cl-return-from'.
  (ignore
   (if-let ((actual-url (condition-case nil
                            (straight--get-call
                             "git" "remote" "get-url" remote)
                          (error nil))))
       (if (straight-vc-git--urls-compatible-p
            actual-url desired-url)
           ;; This is the only case where we return non-nil.
           (cl-return-from straight-vc-git--ensure-remote t)
         (let ((new-remote (straight--uniquify
                            remote
                            (straight-vc-git--list-remotes))))
           (straight-vc-git--popup
             (format "In repository %S, remote %S has URL
  %S
but recipe specifies a URL of
  %S"
                     local-repo remote actual-url desired-url)
             ("r" (format (concat "Rename remote %S to %S, "
                                  "re-create %S with correct URL, and fetch")
                          remote new-remote remote)
              (straight--get-call
               "git" "remote" "rename" remote new-remote)
              (straight--get-call
               "git" "remote" "add" remote desired-url)
              (straight--get-call
               "git" "fetch" remote))
             ("R" (format (concat "Rename remote %S manually, re-create "
                                  "it with correct URL, and fetch")
                          remote)
              (straight--get-call
               "git" "remote" "rename" remote
               (read-string "Enter new remote name: "))
              (straight--get-call
               "git" "remote" "add" remote desired-url)
              (straight--get-call
               "git" "fetch" remote))
             ("d" (format (concat "Delete remote %S, re-create it "
                                  "with correct URL, and fetch")
                          remote)
              (when (straight-are-you-sure
                     (format "Really delete remote %S?" remote))
                (straight--get-call
                 "git" "remote" "remove" remote)
                (straight--get-call
                 "git" "remote" "add" remote desired-url)
                (straight--get-call
                 "git" "fetch" remote)))
             ("D" (format (concat "Delete remote %S, re-create it "
                                  "with manually set URL, and fetch")
                          remote)
              (when (straight-are-you-sure
                     (format "Really delete remote %S?" remote))
                (straight--get-call
                 "git" "remote" "remove" remote)
                (straight--get-call
                 "git" "remote" "add" remote
                 (read-string "Enter new remote URL: "))
                (straight--get-call
                 "git" "fetch" remote))))))
     ;; General policy is that if we make any modifications
     ;; whatsoever, then validation fails. You never know when you
     ;; might run into a weird edge case of Git and have an operation
     ;; unexpectedly violate a previously established assumption.
     (straight--get-call
      "git" "remote" "add" remote desired-url))))

(cl-defun straight-vc-git--ensure-remotes (recipe)
  "Ensure that repository for RECIPE has remotes set correctly.
RECIPE is a straight.el-style plist.

This means the primary and upstream remotes, if configured, have
their URLs set to the same as what is specified in the RECIPE.
The URLs do not necessarily need to match exactly; they just have
to satisfy `straight-vc-git--urls-compatible-p'."
  (unless (plist-member recipe :repo)
    (cl-return-from straight-vc-git--ensure-remotes t))
  (straight--with-plist recipe
      (local-repo repo host)
    (let ((desired-url (straight-vc-git--encode-url repo host)))
      (and (straight-vc-git--ensure-remote
            local-repo straight-vc-git-primary-remote desired-url)
           (or (not (plist-member recipe :upstream))
               (straight--with-plist (plist-get recipe :upstream)
                   (repo host)
                 (let (;; NB: this is a different computation than
                       ;; above.
                       (desired-url (straight-vc-git--encode-url repo host)))
                   (straight-vc-git--ensure-remote
                    local-repo straight-vc-git-upstream-remote
                    desired-url))))))))

;; The following handles only merges, not rebases. See
;; https://github.com/raxod502/straight.el/issues/271.
(defun straight-vc-git--ensure-nothing-in-progress (local-repo)
  "Ensure that no merge conflict is active in LOCAL-REPO.
LOCAL-REPO is a string."
  (let ((conflicted-files
         (string-remove-suffix
          "\n"
          (straight--get-call
           "git" "ls-files" "--unmerged"))))
    (or (string-empty-p conflicted-files)
        (ignore
         (straight-vc-git--popup
           (format "Repository %S has a merge conflict:\n%S"
                   local-repo
                   (straight--split-and-trim
                    conflicted-files 2))
           ("a" "Abort merge"
            (straight--get-call "git" "merge" "--abort")))))))

(cl-defun straight-vc-git--ensure-worktree (local-repo)
  "Ensure that LOCAL-REPO has a clean worktree.
LOCAL-REPO is a string."
  (let ((status (straight--get-call-raw
                 "git" "-c" "status.branch=false"
                 "status" "--short")))
    (if (string-empty-p status)
        (cl-return-from straight-vc-git--ensure-worktree t)
      (straight-vc-git--popup
        (format "Repository %S has a dirty worktree:\n\n%s"
                local-repo
                (straight--split-and-trim
                 status 2))
        ("z" "Stash changes"
         (let ((msg (read-string "Optional stash message: ")))
           (if (string-empty-p msg)
               (straight--get-call
                "git" "stash" "push" "--include-untracked")
             (straight--get-call
              "git" "stash" "save" "--include-untracked" msg))))
        ("d" "Discard changes"
         (when (straight-are-you-sure
                (format "Discard all local changes permanently?"))
           (and (straight--get-call "git" "reset" "--hard")
                (straight--get-call "git" "clean" "-ffd"))))))))

(cl-defun straight-vc-git--ensure-head (local-repo branch &optional ref)
  "Ensure that LOCAL-REPO has BRANCH checked out.
If REF is non-nil, instead ensure that BRANCH is ahead of REF.
Any untracked files created by checkout will be deleted without
confirmation, so this function should only be run after
`straight-vc-git--ensure-worktree' has passed."
  (ignore
   (let* ((cur-branch (straight--get-call
                       "git" "rev-parse" "--abbrev-ref" "HEAD"))
          (head-detached-p (string= cur-branch "HEAD"))
          (ref-name (or ref "HEAD"))
          (quoted-ref-name (if ref (format "%S" ref) "HEAD")))
     (cond
      ((and ref
            (not (straight--check-call
                  "git" "rev-parse" ref)))
       (error "Branch %S does not exist" ref))
      ((and (null ref) (string= branch cur-branch))
       (cl-return-from straight-vc-git--ensure-head t))
      ((and (null ref) head-detached-p)
       ;; Detached HEAD, either attach to configured branch
       ;; automatically or ask the user.
       (if straight-vc-git-auto-fast-forward
           (straight--get-call "git" "checkout" branch)
         (straight-vc-git--popup
           (format
            "In repository %S, HEAD is even with branch %S, but detached."
            local-repo branch)
           ("a" (format "Attach HEAD to branch %S" branch)
            (straight--get-call "git" "checkout" branch)))))
      (t
       (let ((ref-ahead-p (straight--check-call
                           "git" "merge-base" "--is-ancestor"
                           branch ref-name))
             (ref-behind-p (straight--check-call
                            "git" "merge-base" "--is-ancestor"
                            ref-name branch)))
         (when (and ref ref-behind-p)
           (cl-return-from straight-vc-git--ensure-head t))
         (when (and ref ref-ahead-p straight-vc-git-auto-fast-forward)
           ;; Local is behind, catch up.
           (straight--get-call "git" "reset" "--hard" ref-name)
           ;; Return nil to signal that we're not quite done. In some
           ;; cases a reset might leave untracked files.
           (cl-return-from straight-vc-git--ensure-head nil))
         (straight-vc-git--popup-raw
          (concat
           (format "In repository %S, " local-repo)
           (if ref
               (cond
                (ref-behind-p
                 (cl-return-from straight-vc-git--ensure-head t))
                (ref-ahead-p
                 (format "branch %S is behind %S" branch ref))
                (t (format "branch %S has diverged from %S" branch ref)))
             (let ((on-branch (if head-detached-p ""
                                (format " (on branch %S)"
                                        cur-branch))))
               (cond
                (ref-ahead-p
                 (format "HEAD%s is ahead of branch %S" on-branch branch))
                (ref-behind-p
                 (format "HEAD%s is behind branch %S" on-branch branch))
                (t (format "HEAD%s has diverged from branch %S"
                           on-branch branch))))))
          ;; Here be dragons! Watch the quoting very carefully in
          ;; order to get the lexical scoping to work right, and don't
          ;; confuse this syntax with the syntax of the
          ;; `straight-popup' macro.
          `(,@(when ref-ahead-p
                `(("f" ,(format "Fast-forward branch %S to %s"
                                branch quoted-ref-name)
                   ,(lambda ()
                      (straight--get-call
                       "git" "reset" "--hard" ref-name)))))
            ,@(when (and ref-behind-p (null ref))
                `(("f" ,(format "Fast-forward HEAD to branch %S" branch)
                   ,(lambda ()
                      (straight--get-call
                       "git" "checkout" branch)))))
            ,@(unless (or ref-ahead-p ref-behind-p)
                `(("m" ,(format "Merge %S to branch %S" quoted-ref-name branch)
                   ,(lambda ()
                      (if ref
                          (straight--check-call
                           "git" "merge" ref)
                        (let ((orig-head
                               (straight--get-call
                                "git" "rev-parse" "HEAD")))
                          (straight--get-call
                           "git" "checkout" branch)
                          ;; Merge might not succeed, so don't throw
                          ;; on error.
                          (straight--check-call
                           "git" "merge" orig-head)))))
                  ("r" ,(format "Reset branch %S to %s"
                                branch quoted-ref-name)
                   ,(lambda ()
                      (straight--get-call
                       "git" "reset" "--hard" ref-name)))
                  ,@(unless ref
                      `(("c" ,(format "Reset HEAD to branch %S" branch)
                         ,(lambda ()
                            (straight--get-call
                             "git" "checkout" branch)))))
                  ,(if ref
                       `("R" ,(format "Rebase branch %S onto %S" branch ref)
                         ,(lambda ()
                            ;; Rebase might fail, don't throw on
                            ;; error.
                            (straight--check-call
                             "git" "rebase" ref branch)))
                     `("R" ,(format (concat "Rebase HEAD onto branch %S "
                                            "and fast-forward %S to HEAD")
                                    branch branch)
                       ,(lambda ()
                          ;; If the rebase encounters a conflict, no
                          ;; sweat: the possibility of a fast-forward
                          ;; will be detected elsewhere in this
                          ;; function the next time around. But we
                          ;; might as well finish the job if we can.
                          (and (straight--check-call
                                "git" "rebase" branch)
                               (straight--get-call
                                "git" "reset" "--hard" ref-name)))))))))))))))

(cl-defun straight-vc-git--merge-from-remote-raw (recipe remote remote-branch)
  "Using straight.el-style RECIPE, merge from REMOTE.
REMOTE is a string. REMOTE-BRANCH is the branch in REMOTE that is
used; it should be a string that is not prefixed with a remote
name."
  (straight--with-plist recipe
      (local-repo branch)
    (let ((branch (or branch straight-vc-git-default-branch)))
      (while t
        (and (straight-vc-git--ensure-local recipe)
             (or (straight-vc-git--ensure-head
                  local-repo branch (format "%s/%s" remote remote-branch))
                 (straight-register-repo-modification local-repo))
             (cl-return-from straight-vc-git--merge-from-remote-raw t))))))

(cl-defun straight-vc-git--pull-from-remote-raw (recipe remote remote-branch)
  "Using straight.el-style RECIPE, pull from REMOTE.
REMOTE is a string. REMOTE-BRANCH is the branch in REMOTE that is
used; it should be a string that is not prefixed with a remote
name."
  (straight-vc-git-fetch-from-remote recipe)
  (straight-vc-git--merge-from-remote-raw
   recipe remote remote-branch))

(cl-defun straight-vc-git--ensure-head-pushed
    (recipe)
  "Ensure that in RECIPE's local repo, main branch is behind primary remote.
Return non-nil. If no local repository, do nothing and return non-nil."
  (unless (plist-member recipe :repo)
    (cl-return-from straight-vc-git--ensure-head-pushed t))
  (let ((push-error-message nil))
    (while t
      (while (not (straight-vc-git--ensure-local recipe)))
      (straight--with-plist recipe
          (local-repo branch)
        (let* ((branch (or branch straight-vc-git-default-branch))
               (ref (format "%s/%s" straight-vc-git-primary-remote branch)))
          (when (straight--check-call
                 "git" "merge-base" "--is-ancestor"
                 branch ref)
            (cl-return-from straight-vc-git--ensure-head-pushed t))
          (let* ((log (straight--get-call
                       "git" "log" "--format=%h %s"
                       (concat ref ".." branch)))
                 (num-commits (length (straight--split-and-trim log))))
            (straight-vc-git--popup
              (format
               (concat "In repository %S, branch %S has %d "
                       "commit%s unpushed to %S%s:\n\n%s")
               local-repo branch num-commits (if (= num-commits 1) "" "s") ref
               (if (> num-commits 5) ", including" "")
               (concat
                (straight--split-and-trim log 2 5)
                (when push-error-message
                  (concat "\n\nPush failed:\n\n  "
                          push-error-message))))
              ("f" (format "Pull %S into branch %S" ref branch)
               (straight-vc-git--pull-from-remote-raw
                recipe straight-vc-git-primary-remote branch))
              ("p" (format "Push branch %S to %S" branch ref)
               (when (straight-are-you-sure
                      (format "Really push to %S in %S?" ref local-repo))
                 (straight-catching-quit
                   (let ((result
                          (straight--call
                           "git" "push" straight-vc-git-primary-remote
                           (format
                            "refs/heads/%s:refs/heads/%s" branch branch))))
                     (unless (car result)
                       (setq push-error-message
                             (string-trim (cdr result)))))))))))))))

(defun straight-vc-git--ensure-local (recipe)
  "Ensure that local repository for RECIPE is as expected.
This means that the remote URLs are set correctly; there is no
merge currently in progress; the worktree is pristine; and the
primary :branch is checked out. The reason for \"local\" in the
name of this function is that no network communication is done
with the remotes."
  (straight--with-plist recipe
      (local-repo branch)
    (let ((branch (or branch straight-vc-git-default-branch)))
      (and (straight-vc-git--ensure-remotes recipe)
           (or (and (straight-vc-git--ensure-nothing-in-progress local-repo)
                    (straight-vc-git--ensure-worktree local-repo)
                    (straight-vc-git--ensure-head local-repo branch))
               (straight-register-repo-modification local-repo))))))

;;;;;; API

(defun straight-vc-git-clone (recipe commit)
  "Clone local REPO for straight.el-style RECIPE, checking out COMMIT.
COMMIT is a 40-character SHA-1 Git hash. If it cannot be checked
out, signal a warning. If COMMIT is nil, check out the branch
specified in RECIPE instead. If that fails, signal a warning."
  (straight--with-plist recipe
      (local-repo repo host branch upstream nonrecursive)
    (let ((success nil)
          (repo-dir (straight--repos-dir local-repo))
          (url (straight-vc-git--encode-url repo host))
          (branch (or branch straight-vc-git-default-branch)))
      (unwind-protect
          (progn
            (straight--get-call
             "git" "clone" "--origin"
             straight-vc-git-primary-remote
             "--no-checkout" url local-repo)
            (let ((straight--default-directory nil)
                  (default-directory repo-dir))
              (when commit
                (unless (straight--check-call
                         "git" "checkout" commit)
                  (straight--warn
                   "Could not check out commit %S in repository %S"
                   commit local-repo)
                  ;; We couldn't check out the commit, best to proceed
                  ;; as if we weren't given one.
                  (setq commit nil)))
              (unless commit
                (unless (straight--check-call
                         "git" "checkout" branch)
                  (straight--warn
                   "Could not check out branch %S of repository %S"
                   branch local-repo)
                  ;; Since we passed --no-checkout, we need to
                  ;; explicitly check out *something*, even if it's
                  ;; not the right thing.
                  (straight--get-call "git" "checkout" "HEAD")))
              (unless nonrecursive
                (straight--get-call
                 "git" "submodule" "update" "--init" "--recursive"))
              (when upstream
                (straight--with-plist upstream
                    (repo host)
                  (let ((url (straight-vc-git--encode-url repo host)))
                    (straight--get-call
                     "git" "remote" "add"
                     straight-vc-git-upstream-remote url)
                    (straight--get-call
                     "git" "fetch" straight-vc-git-upstream-remote)))))
            (setq success t))
        ;; Make cloning an atomic operation.
        (unless success
          (when (file-exists-p repo-dir)
            (delete-directory repo-dir 'recursive)))))))

(cl-defun straight-vc-git-normalize (recipe)
  "Using straight.el-style RECIPE, make the repository locally sane.
This means that its remote URLs are set correctly; there is no
merge currently in progress; its worktree is pristine; and the
primary :branch is checked out."
  (straight--with-plist recipe
      (local-repo)
    (while t
      (and (or (straight-vc-git--ensure-local recipe)
               (straight-register-repo-modification local-repo))
           (cl-return-from straight-vc-git-normalize t)))))

(cl-defun straight-vc-git-fetch-from-remote (recipe &optional from-upstream)
  "Using straight.el-style RECIPE, fetch from the primary remote.
If FROM-UPSTREAM is non-nil, fetch from the upstream remote
instead, if one is configured. The FROM-UPSTREAM argument is not
part of the VC API."
  (unless (plist-member recipe :repo)
    (cl-return-from straight-vc-git-fetch-from-remote t))
  (straight--with-plist recipe
      (upstream)
    (unless (and from-upstream (null upstream))
      (let ((remote (if from-upstream
                        straight-vc-git-upstream-remote
                      straight-vc-git-primary-remote)))
        (while t
          (and (straight-vc-git--ensure-remotes recipe)
               (straight--get-call "git" "fetch" remote)
               (cl-return-from straight-vc-git-fetch-from-remote t)))))))

(cl-defun straight-vc-git-fetch-from-upstream (recipe)
  "Using straight.el-style RECIPE, fetch from the upstream remote.
If no upstream configured, do nothing."
  (straight-vc-git-fetch-from-remote recipe 'from-upstream))

(cl-defun straight-vc-git-merge-from-remote (recipe &optional from-upstream)
  "Using straight.el-style RECIPE, merge from the primary remote.
If FROM-UPSTREAM is non-nil, merge from the upstream remote
instead, if one is configured. The FROM-UPSTREAM argument is not
part of the VC API."
  (unless (plist-member recipe :repo)
    (cl-return-from straight-vc-git-merge-from-remote t))
  (straight--with-plist recipe
      (branch upstream)
    (unless (and from-upstream (null upstream))
      (let* ((remote (if from-upstream
                         straight-vc-git-upstream-remote
                       straight-vc-git-primary-remote))
             (branch (or branch straight-vc-git-default-branch))
             (remote-branch
              (if from-upstream
                  (or (plist-get upstream :branch)
                      straight-vc-git-default-branch)
                branch)))
        (straight-vc-git--merge-from-remote-raw
         recipe remote remote-branch)))))

(defun straight-vc-git-merge-from-upstream (recipe)
  "Using straight.el-style RECIPE, merge from upstream.
If no upstream is configured, do nothing."
  (straight-vc-git-merge-from-remote recipe 'from-upstream))

(cl-defun straight-vc-git-push-to-remote (recipe)
  "Using straight.el-style RECIPE, push to primary remote, if necessary."
  (straight-vc-git--ensure-head-pushed recipe))

(cl-defun straight-vc-git-check-out-commit (local-repo commit)
  "In LOCAL-REPO, check out COMMIT.
LOCAL-REPO is a string naming a local package repository. COMMIT
is a 40-character string identifying a Git commit."
  (straight-register-repo-modification local-repo)
  (while t
    (and (straight-vc-git--ensure-nothing-in-progress local-repo)
         (straight-vc-git--ensure-worktree local-repo)
         (straight--get-call "git" "checkout" commit)
         (cl-return-from straight-vc-git-check-out-commit))))

(defun straight-vc-git-get-commit (_local-repo)
  "Return the current commit for the current local repository.
This is a 40-character string identifying the current position of
HEAD in the Git repository."
  (straight--get-call "git" "rev-parse" "HEAD"))

(defun straight-vc-git-local-repo-name (recipe)
  "Generate a repository name from straight.el-style RECIPE.
For the GitHub, GitLab, and Bitbucket hosts, the repository name
is used as-is. Otherwise, an attempt is made to extract the
repository name from the URL. This may still fail, and nil is
then returned."
  (straight--with-plist recipe
      (repo host)
    (if host
        (replace-regexp-in-string
         "^.+/" "" repo)
      ;; The following is a half-hearted attempt to turn arbitrary
      ;; URLs into reasonable repository names.
      (let ((regexp "^.*/\\(.+\\)\\.git$"))
        ;; If this regexp does not match, just return nil.
        (when (string-match regexp repo)
          (match-string 1 repo))))))

(defun straight-vc-git-keywords ()
  "Return a list of keywords used by the VC backend for Git."
  '(:repo :host :branch :nonrecursive :upstream))

;;;; Fetching repositories

(defun straight--repository-is-available-p (recipe)
  "Determine if the repository for the RECIPE exists locally."
  (straight--with-plist recipe
      (local-repo)
    (file-exists-p (straight--repos-dir local-repo))))

(defun straight--clone-repository (recipe &optional cause)
  "Clone the repository for the RECIPE, erroring if it already exists.
CAUSE is a string indicating the reason this repository is being
cloned."
  (straight--with-plist recipe
      (package local-repo)
    (make-directory (straight--repos-dir) 'parents)
    (straight--with-progress
        (concat cause (when cause straight-arrow)
                (format "Cloning %s" local-repo)
                ;; If this `member' check fails, then it means the
                ;; repository has a name that is substantially
                ;; different than the package name, and the user might
                ;; be confused about why we are cloning it.
                (unless (member local-repo
                                (list
                                 package
                                 (format "%s.el" package)
                                 (format "emacs-%s" package)))
                  (format " (for %s)" package)))
      (straight-vc-clone recipe))
    ;; We messed up the echo area.
    (setq straight--echo-area-dirty t)))

;;;; Recipe handling
;;;;; Declaration of caches

(defvar straight--recipe-cache (make-hash-table :test #'equal)
  "Hash table listing known recipes by package.
The keys are strings naming packages, and the values are the last
known recipe for that package. This is used for detecting
conflicting recipes for the same package; managing the build
cache and versions lockfile; and getting a list of all packages
in use.")

(defvar straight--repo-cache (make-hash-table :test #'equal)
  "Hash table listing known recipes by repository.
The keys are strings naming repositories, and the values are the
last known recipe that referenced the corresponding repository.
This is used for detecting conflicts (when multiple packages are
versioned in the same repository, but are specified with
incompatible recipes) and for silently adjusting recipes drawn
from recipe repositories so as to avoid conflicts.")

(defvar straight--profile-cache (make-hash-table :test #'equal)
  "Hash table mapping packages to lists of profiles.
The keys are strings naming packages, and the values are lists of
symbols identifying package profiles. These symbols are the
values that you bind `straight-current-profile' to, and they
should each have an entry in `straight-profiles'.")

(defun straight--reset-caches ()
  "Reset caches other than the build cache and success cache.
This means `straight--recipe-cache', `straight--repo-cache', and
`straight--profile-cache'. (We don't ever want to reset the build
cache since it is a totally separate system from the caches
employed by `straight--convert-recipe', and we don't ever want to
reset the success cache since that would mean the user would
receive a duplicate message if they called `straight-use-package'
interactively, reloaded their init-file, and then called
`straight-use-package' on the same package again.)"
  (setq straight--recipe-cache (make-hash-table :test #'equal))
  (setq straight--repo-cache (make-hash-table :test #'equal))
  (setq straight--profile-cache (make-hash-table :test #'equal)))

(defvar straight--profile-cache-valid nil
  "Non-nil if `straight--profile-cache' accurately reflects the init-file.
The function `straight-freeze-versions' will be reluctant to
create a version lockfile if this variable is nil. This variable
is set to non-nil in the bootstrap code, and set back to nil when
`straight-use-package' is invoked outside of init.")

(defvar straight--functional-p nil
  "Non-nil if package operations are guaranteed to be functional.
This means they faithfully represent the contents of the
init-file. If package operations are performed when this variable
is nil, then `straight--profile-cache-valid' is set to nil.")

(defun straight-mark-transaction-as-init ()
  "Mark the current transaction as a complete loading of the init-file."
  (straight--transaction-exec
   'init
   (lambda ()
     (setq straight--profile-cache-valid t)
     (setq straight--functional-p t))
   (lambda ()
     (setq straight--functional-p nil))))

(defvar straight-treat-as-init nil
  "Non-nil if straight.el should pretend like initial init is in progress.
This variable is designed for cases when your init-file is first
loaded after init has completed, for some reason (e.g. if you are
profiling it using `esup'). To use it, bind it to non-nil for the
duration of loading your init-file, and then make sure to call
`straight-finalize-transaction'")

;;;;; Recipe repositories

(defvar straight--recipe-repository-stack nil
  "A list of recipe repositories that are currently being searched.
This is used to detect and prevent an infinite recursion when
searching for recipe repository recipes in other recipe
repositories.

If you set this to something other than nil, beware of
velociraptors.")

(defun straight-recipes (method name cause &rest args)
  "Call a recipe backend method.
METHOD is a symbol naming a backend method, like symbol
`retrieve'. NAME is a symbol naming the recipe repository, like
symbol `melpa'.

If the package repository is not available, clone it. If the
package cannot be found, return nil. CAUSE is a string explaining
why the recipe repository might need to be cloned.

ARGS are passed to the method.

This function sets `default-directory' appropriately, handles
cloning the repository if necessary, and then delegates to the
appropriate `straight-recipes-NAME-METHOD' function.

For example:
   (straight-recipes \\='retrieve \\='melpa ...)
=> (straight-recipes-melpa-retrieve ...)"
  (unless (memq name straight--recipe-repository-stack)
    (let ((straight--recipe-repository-stack
           (cons name straight--recipe-repository-stack)))
      (straight-use-package name nil nil cause)
      (let ((recipe (straight--convert-recipe name cause)))
        (straight--with-plist recipe
            (local-repo)
          (let ((default-directory
                  ;; Only change directories if a local repository is
                  ;; specified. If one is not, then we assume the
                  ;; recipe repository code does not need to be in any
                  ;; particular directory.
                  (if local-repo
                      (straight--repos-dir local-repo)
                    default-directory))
                (func (intern (format "straight-recipes-%S-%S"
                                      name method))))
            (apply func args)))))))

(defun straight-recipes-retrieve (package &optional sources cause)
  "Look up a PACKAGE recipe in one or more SOURCES.
PACKAGE should be a symbol, and SOURCES should be a list that is
a subset of `straight-recipe-repositories'. (If it is omitted, it
defaults to allowing all sources in
`straight-recipe-repositories'.) If the recipe is not found in
any of the provided sources, return nil. CAUSE is a string
indicating the reason recipe repositories might need to be
cloned."
  (let* (;; If `sources' is omitted, allow all sources.
         (sources (or sources straight-recipe-repositories))
         ;; Update the `cause' to explain why repositories might be
         ;; getting cloned.
         (cause (concat cause (when cause straight-arrow)
                        (format "Looking for %s recipe" package))))
    (cl-dolist (source sources)
      (when-let ((recipe (straight-recipes 'retrieve source cause package)))
        (cl-return recipe)))))

(defun straight-recipes-list (&optional sources cause)
  "List recipes available in one or more SOURCES.
PACKAGE should be a symbol, and SOURCES should be a list that is
a subset of `straight-recipe-repositories'. (If it is omitted, it
defaults to allowing all sources in
`straight-recipe-repositories'.)

CAUSE is a string indicating why recipe repositories might need
to be cloned.

Return a list of package names as strings."
  (let ((sources (or sources straight-recipe-repositories))
        (recipes ()))
    (dolist (source sources (sort (delete-dups recipes)
                                  #'string-lessp))
      (let ((cause (concat cause (when cause straight-arrow)
                           (format "Listing %S recipes" source))))
        (setq recipes (nconc recipes (straight-recipes
                                      'list source cause)))))))

;;;;;; Org

(defun straight-recipes-org-elpa-retrieve (package)
  "Look up a pseudo-PACKAGE recipe in Org ELPA.
PACKAGE must be either `org' or `org-plus-contrib'. Otherwise
return nil."
  (pcase package
    (`org
     '(org :type git :repo "https://code.orgmode.org/bzg/org-mode.git"
           :local-repo "org"))
    (`org-plus-contrib
     '(org-plus-contrib
       :type git :repo "https://code.orgmode.org/bzg/org-mode.git"
       :local-repo "org" :files (:defaults "contrib/lisp/*.el")))
    (_ nil)))

(defun straight-recipes-org-elpa-list ()
  "Return a list of Org ELPA pseudo-packages, as a list of strings."
  (list "org" "org-plus-contrib"))

;;;;;; MELPA

(defun straight-recipes-melpa-retrieve (package)
  "Look up a PACKAGE recipe in MELPA.
PACKAGE should be a symbol. If the package has a recipe listed in
MELPA that uses one of the Git fetchers, return it; otherwise
return nil."
  (with-temp-buffer
    (condition-case nil
        (progn
          (insert-file-contents-literally
           (expand-file-name (symbol-name package) "recipes/"))
          (let ((melpa-recipe (read (current-buffer)))
                (plist ()))
            (cl-destructuring-bind (name . melpa-plist) melpa-recipe
              (straight--put plist :type 'git)
              (when-let ((files (plist-get melpa-plist :files)))
                (straight--put plist :files files))
              (pcase (plist-get melpa-plist :fetcher)
                (`git (straight--put plist :repo (plist-get melpa-plist :url)))
                ((or `github `gitlab)
                 (straight--put plist :host (plist-get melpa-plist :fetcher))
                 (straight--put plist :repo (plist-get melpa-plist :repo)))
                ;; This error is caught by `condition-case', no need
                ;; for a message.
                (_ (error "")))
              (cons name plist))))
      (error nil))))

(defun straight-recipes-melpa-list ()
  "Return a list of recipes available in MELPA, as a list of strings."
  (straight--directory-files "recipes" "^[^.]"))

;;;;;; GNU ELPA

(defcustom straight-recipes-gnu-elpa-url
  "https://git.savannah.gnu.org/git/emacs/elpa.git"
  "URL of the Git repository for the GNU ELPA package repository."
  :type 'string)

(defun straight-recipes-gnu-elpa-retrieve (package)
  "Look up a PACKAGE recipe in GNU ELPA.
PACKAGE should be a symbol. If the package is maintained in GNU
ELPA, return a MELPA-style recipe. Otherwise, return nil."
  (when (file-exists-p (expand-file-name (symbol-name package) "packages/"))
    ;; All the packages in GNU ELPA are just subdirectories of the
    ;; same repository.
    `(,package :type git
               :repo ,straight-recipes-gnu-elpa-url
               :files (,(format "packages/%s/*.el"
                                (symbol-name package)))
               :local-repo "elpa")))

(defun straight-recipes-gnu-elpa-list ()
  "Return a list of recipe names available in GNU ELPA, as a list of strings."
  (straight--directory-files "packages/"))

;;;;;; EmacsMirror

(defun straight-recipes-emacsmirror-retrieve (package)
  "Look up a PACKAGE recipe in Emacsmirror.
PACKAGE should be a symbol. If the package is available from
Emacsmirror, return a MELPA-style recipe; otherwise return nil."
  ;; Try to get the URL for the submodule. If it doesn't exist,
  ;; return nil. This will work both for packages in the mirror
  ;; and packages in the attic.
  (when-let ((url (condition-case nil
                      (straight--get-call
                       "git" "config" "--file" ".gitmodules"
                       "--get" (format "submodule.%s.url"
                                       (symbol-name package)))
                    (error nil))))
    (and (not (string-empty-p url))
         ;; For the sake of elegance, we convert Github URLs to
         ;; use the `github' fetcher, if possible. At the time of
         ;; this writing, there are no Gitlab URLs (which makes
         ;; sense, since all the repositories should be hosted on
         ;; github.com/emacsmirror).
         (cl-destructuring-bind (repo host _protocol)
             (straight-vc-git--decode-url url)
           (if host
               `(,package :type git :host ,host
                          :repo ,repo)
             `(,package :type git :repo ,repo))))))

(defun straight-recipes-emacsmirror-list ()
  "Return a list of recipes available in EmacsMirror, as a list of strings."
  (append
   (straight--directory-files "mirror")
   (straight--directory-files "attic")))

;;;;; Recipe conversion

(defcustom straight-built-in-pseudo-packages '(emacs)
  "List of built-in packages that aren't real packages.
If any of these are specified as dependencies, straight.el will
just skip them instead of looking for a recipe."
  :type '(repeat symbol))

(cl-defun straight--convert-recipe (melpa-style-recipe &optional cause)
  "Convert a MELPA-STYLE-RECIPE to a normalized straight.el recipe.
Recipe repositories specified in `straight-recipe-repositories'
may be cloned and searched for recipes if the MELPA-STYLE-RECIPE
is just a package name; otherwise, the MELPA-STYLE-RECIPE should
be a list and it is modified slightly to conform to the internal
straight.el recipe format. CAUSE is a string indicating the
reason recipe repositories might need to be cloned.

Return nil if MELPA-STYLE-RECIPE was just a symbol, and no recipe
could be found for it, and package.el indicates that the package
is built in to Emacs (e.g. the \"emacs\" package). This is used
for dependency resolution."
  ;; Special case for the `emacs' pseudo-package, so that by default
  ;; we don't try to look up a recipe in recipe repositories.
  (when (memq melpa-style-recipe straight-built-in-pseudo-packages)
    (cl-return-from straight--convert-recipe))
  ;; Firstly, if the recipe is only provided as a package name, and
  ;; we've already converted it before, then we should just return the
  ;; previous result. This has nothing to do with efficiency; it's
  ;; actually to reduce conflicts. There are a couple of common cases:
  ;;
  ;; 1. I'm overriding the standard recipe for a package with a custom
  ;;    recipe, and then loading a second package that requires the
  ;;    first one as a dependency. In that case, loading the second
  ;;    package will cause the first package to be loaded again,
  ;;    without any special information provided about its
  ;;    recipe (i.e. the recipe is supposed to be looked up by
  ;;    `straight--convert-recipe' in the recipe repositories). But
  ;;    that will cause a conflict, since a different recipe was
  ;;    already provided. This problem is solved by the following two
  ;;    lines of code. (Note, though, that there is still a conflict
  ;;    if you load the second package before its custom-recipe
  ;;    dependency, as should be expected.)
  ;;
  ;; 2. I'm loading two different features from the same package with
  ;;    `use-package', and providing a non-standard recipe for the
  ;;    package. For example, this comes up when you need to load both
  ;;    `tex-site' and `tex' from your fork of `auctex'. It's
  ;;    inconvenient to specify your custom recipe in both
  ;;    `use-package' declarations, but with the following two lines
  ;;    of code, you can specify your custom recipe in the first
  ;;    `use-package' declaration and then specify only `auctex' as
  ;;    the recipe in the second `use-package' declaration.
  ;;
  ;; 3. I'm using `straight-rebuild-package' or
  ;;    `straight-rebuild-all', which both call `straight-use-package'
  ;;    with just the package name and expect this not to introduce
  ;;    conflicts.
  (or (and (symbolp melpa-style-recipe)
           (gethash (symbol-name melpa-style-recipe) straight--recipe-cache))
      (let* (;; It's important to remember whether the recipe was
             ;; provided explicitly, or if it was just given as a
             ;; package name (meaning that the recipe needs to be
             ;; looked up in a recipe repository, i.e. something in
             ;; `straight-recipe-repositories'). Why, you ask? It's so
             ;; that we can be a little more tolerant of conflicts in
             ;; certain cases -- see the comment below, before the
             ;; block of code that runs when `recipe-specified-p' is
             ;; nil.
             (recipe-specified-p (listp melpa-style-recipe))
             ;; Now we normalize the provided recipe so that it is
             ;; still a MELPA-style recipe, but it is guaranteed to be
             ;; a list. This is the part where the recipe repositories
             ;; are consulted, if necessary.
             (full-melpa-style-recipe
              (if recipe-specified-p
                  melpa-style-recipe
                (or (straight-recipes-retrieve
                     ;; Second argument is the sources list, defaults
                     ;; to all known sources.
                     melpa-style-recipe nil cause)
                    (progn
                      ;; Check if the package is considered as
                      ;; "built-in". If so, it's not an issue if we
                      ;; can't find it in any recipe repositories.
                      (require 'finder-inf)
                      (if (assq melpa-style-recipe package--builtins)
                          (cl-return-from straight--convert-recipe)
                        (error (concat "Could not find package %S "
                                       "in recipe repositories: %S")
                               melpa-style-recipe
                               straight-recipe-repositories)))))))
        ;; MELPA-style recipe format is a list whose car is the
        ;; package name as a symbol, and whose cdr is a plist.
        (cl-destructuring-bind (package . plist) full-melpa-style-recipe
          ;; Recipes taken from recipe repositories would not normally
          ;; have `:local-repo' specified. But if the recipe was
          ;; specified manually, then you can specify `:local-repo' to
          ;; override the default value (which is determined according
          ;; to the selected VC backend).
          (straight--with-plist plist
              (type)
            ;; The normalized recipe format will have the package name
            ;; as a string, not a symbol.
            (let ((package (symbol-name package)))
              ;; Note that you can't override `:package'. That would
              ;; just be silly.
              (straight--put plist :package package)
              ;; If no `:type' is specified, use the default.
              (unless type
                (straight--put plist :type straight-default-vc))
              ;; This `unless' allows overriding `:local-repo' in a
              ;; manual recipe specification, and also allows the
              ;; attribute to be set to nil to enforce that there is
              ;; no local repository (rather than a local repository
              ;; name being automatically generated).
              (unless (plist-member plist :local-repo)
                (straight--put
                 plist :local-repo
                 (or (straight-vc-local-repo-name plist)
                     ;; If no sane repository name can be generated,
                     ;; just use the package name.
                     package)))
              ;; This code is here to deal with complications that can
              ;; arise with manual recipe specifications when multiple
              ;; packages are versioned in the same repository.
              ;;
              ;; Specifically, let's suppose packages `swiper' and
              ;; `ivy' are both versioned in repository "swiper", and
              ;; let's suppose that I load both of them in my
              ;; init-file (`ivy' first and then `swiper'). Now
              ;; suppose that I discover a bug in `ivy' and fix it in
              ;; my fork, so that (until my fix is merged) I need to
              ;; provide an explicit recipe in my init-file's call to
              ;; `straight-use-package' for `ivy', in order to use my
              ;; fork. That will cause a conflict, because the recipe
              ;; for `swiper' is automatically taken from MELPA, and
              ;; it does not point at my fork, but instead at the
              ;; official repository. To fix the problem, I would have
              ;; to specify my fork in the recipe for `swiper' (and
              ;; also `counsel', a third package versioned in the same
              ;; repository). That violates DRY and is a pain.
              ;;
              ;; Instead, this code makes it so that if a recipe has
              ;; been automatically retrieved from a recipe repository
              ;; (for example, MELPA, GNU ELPA, or Emacsmirror), and
              ;; the `:local-repo' specified in that recipe has
              ;; already been used for another package, then the
              ;; configuration for that repository will silently be
              ;; copied over, and everything should "just work".
              ;;
              ;; Note that this weird edge case is totally unrelated
              ;; to the weird edge cases discussed earlier (in the
              ;; first comment of this function), and has to be
              ;; handled in a totally different way. It's surprising
              ;; how complicated recipe specification turns out to be.
              (unless recipe-specified-p
                (straight--with-plist plist
                    (local-repo)
                  ;; Here we are checking to see if there is already a
                  ;; formula with the same `:local-repo'. This is one
                  ;; of the primary uses of `straight--repo-cache'.
                  (when-let ((original-recipe (gethash local-repo
                                                       straight--repo-cache)))
                    ;; Remove all VC-specific attributes from the
                    ;; recipe we got from the recipe repositories.
                    (straight--remq
                     plist (cons :type
                                 (straight-vc-keywords
                                  ;; To determine which keywords to remove
                                  ;; from `plist', we want to use the VC
                                  ;; backend specified for that same
                                  ;; recipe. This is important in case the
                                  ;; recipe repository and the existing
                                  ;; recipe specify different values for
                                  ;; `:type'.
                                  (plist-get plist :type))))
                    ;; Now copy over all the VC-specific attributes
                    ;; from the existing recipe.
                    (dolist (keyword
                             (cons :type
                                   (straight-vc-keywords
                                    ;; Same logic as above. This time
                                    ;; we're using the VC backend
                                    ;; specified by the original recipe.
                                    (plist-get original-recipe :type))))
                      (when-let ((value (plist-get original-recipe keyword)))
                        (straight--put plist keyword value))))))
              ;; Return the newly normalized recipe.
              plist))))))

(defun straight--get-overridden-recipe (package)
  "Given a PACKAGE symbol, check if it has an overridden recipe.
This means an entry in `straight-recipe-overrides'. If one is
found, return it as a MELPA-style recipe. Otherwise, return
nil."
  (let ((recipe nil))
    (cl-dolist (profile (mapcar #'car straight-profiles))
      (when-let ((recipes (alist-get profile straight-recipe-overrides)))
        (when-let ((overridden-recipe (assoc package recipes)))
          (setq recipe overridden-recipe))))
    recipe))

;;;;; Recipe registration

(defvar straight--build-keywords
  '(:local-repo :files)
  "Keywords that affect how a file is built locally.
If the values for any of these keywords change, then package
needs to be rebuilt. See also `straight-vc-keywords'.")

(defun straight--register-recipe (recipe)
  "Make the various caches aware of RECIPE.
RECIPE should be a straight.el-style recipe plist."
  (straight--with-plist recipe
      (package local-repo type)
    ;; Step 1 is to check if the given recipe conflicts with an
    ;; existing recipe for a *different* package with the *same*
    ;; repository.
    (when-let ((existing-recipe (gethash local-repo straight--repo-cache)))
      ;; Avoid signalling two warnings when you change the recipe for
      ;; a single package. We already get a warning down below in Step
      ;; 2, no need to show another one here. Only signal a warning
      ;; here when the packages are actually *different* packages that
      ;; share the same repository.
      (unless (equal (plist-get recipe :package)
                     (plist-get existing-recipe :package))
        ;; Only the VC-specific keywords are relevant for this.
        (cl-dolist (keyword (cons :type (straight-vc-keywords type)))
          ;; Note that it doesn't matter which recipe we get `:type'
          ;; from. If the two are different, then the first iteration
          ;; of this loop will terminate with a warning, as desired.
          (unless (equal (plist-get recipe keyword)
                         (plist-get existing-recipe keyword))
            ;; We're using a warning rather than an error here, because
            ;; it's very frustrating if your package manager simply
            ;; refuses to install a package for no good reason. Note
            ;; that since we update `straight--repo-cache' and
            ;; `straight--recipe-cache' at the end of this method, this
            ;; warning will only be displayed once per recipe
            ;; modification.
            (straight--warn (concat "Packages %S and %S have incompatible "
                                    "recipes (%S cannot be both %S and %S)")
                            (plist-get existing-recipe :package)
                            package
                            keyword
                            (plist-get existing-recipe keyword)
                            (plist-get recipe keyword))
            (cl-return)))))
    ;; Step 2 is to check if the given recipe conflicts with an
    ;; existing recipe for the *same* package.
    (when-let ((existing-recipe (gethash package straight--recipe-cache)))
      (cl-dolist (keyword
                  (cons :type
                        (append straight--build-keywords
                                ;; As in Step 1, it doesn't matter which
                                ;; recipe we get `:type' from.
                                (straight-vc-keywords type))))
        (unless (equal (plist-get recipe keyword)
                       (plist-get existing-recipe keyword))
          ;; Same reasoning as with the previous warning.
          (straight--warn
           (concat "Recipe for %S has been overridden "
                   "(%S changed from %S to %S)")
           package
           keyword
           (plist-get existing-recipe keyword)
           (plist-get recipe keyword))
          (cl-return))))
    ;; Step 3, now that we've signaled any necessary warnings, is to
    ;; actually update the caches. Just FYI, `straight--build-cache'
    ;; is updated later (namely, at build time -- which may be quite a
    ;; while later, or never, depending on the values of NO-CLONE and
    ;; NO-BUILD that were passed to `straight-use-package'.
    (puthash package recipe straight--recipe-cache)
    ;; Don't record recipes which have no local repositories.
    (when local-repo
      (puthash local-repo recipe straight--repo-cache))
    (cl-pushnew straight-current-profile
                (gethash package straight--profile-cache)
                ;; Profiles are symbols and can be compared more
                ;; efficiently using `eq'.
                :test #'eq)
    ;; If we've registered a new package, then we no longer know that
    ;; the set of registered packages actually corresponds to the
    ;; packages requested in the init-file. (For instance, this could
    ;; be an interactive call.) But we're OK if this operation is
    ;; guaranteed to be functional (e.g. because we're currently
    ;; loading the init-file).
    (unless straight--functional-p
      (setq straight--profile-cache-valid nil))))

(defun straight--map-repos (func)
  "Call FUNC for each local repository referenced in the known recipes.
FUNC is passed one argument, the straight.el-style recipe plist.
It is called once for every local repository (i.e. each distinct
value of `:local-repo'). This means that if multiple packages are
versioned in the same local repository, then all but one of them
will be omitted."
  ;; Remember that `straight--repo-cache' only has the most recent
  ;; recipe that specified each `:local-repo'.
  (dolist (recipe (hash-table-values straight--repo-cache))
    (funcall func recipe)))

(defun straight--map-repo-packages (func)
  "Call FUNC for each local repository referenced in the known recipes.
The function FUNC is passed one argument, the name (as a string)
of one of the packages using the local repository."
  (straight--map-repos
   (lambda (recipe)
     (straight--with-plist recipe
         (package)
       (funcall func package)))))

;;;; Checking for package modifications

(defun straight--determine-best-modification-checking ()
  "Determine the best default value of `straight-check-for-modifications'.
This uses find(1) for all checking on most platforms, and
`before-save-hook' on Microsoft Windows."
  (if (memq system-type '(ms-dos windows-nt cygwin))
      (list 'check-on-save)
    (list 'find-at-startup 'find-when-checking)))

(defcustom straight-check-for-modifications
  (straight--determine-best-modification-checking)
  "When to check for package modifications.
This is a list of symbols. If `find-at-startup' is in the list,
then find(1) is used to detect modifications of all packages
before they are made available. If `find-when-checking' is in the
list, then find(1) is used to detect modifications in
\\[straight-check-package] and \\[straight-check-all]. If
`check-on-save' is in the list, then `before-save-hook' is used
to detect modifications of packages that you perform within
Emacs. If `watch-files' is in the list, then a filesystem watcher
is automatically started by straight.el to detect modifications.

Note that the functionality of `check-on-save' and `watch-files'
only covers modifications made within ~/.emacs.d/straight/repos,
so if you wish to use these features you should move all of your
local repositories into that directory.

For backwards compatibility, the value of this variable may also
be a symbol, which is translated into a corresponding list as
follows:

`at-startup' => `(find-at-startup find-when-checking)'
`live' => `(check-on-save)'
`live-with-find' => `(check-on-save find-when-checking)'
`never' => nil

This usage is deprecated and will be removed."
  :type
  '(list
    (choice
     (const :tag "Use find(1) at startup" find-at-startup)
     (const :tag "Use find(1) in \\[straight-check-package]"
            find-when-checking)
     (const :tag "Use `before-save-hook' to detect changes" check-on-save)
     (const :tag "Use a filesystem watcher to detect changes" watch-files))))

(defun straight--modifications (symbol)
  "Check if `straight-check-for-modifications' contains SYMBOL.
However, if `straight-check-for-modifications' is itself one of
the symbols supported for backwards compatibility, account for
that appropriately."
  (memq symbol
        (pcase straight-check-for-modifications
          (`at-startup '(find-at-startup find-when-checking))
          (`live '(check-on-save))
          (`live-with-find '(check-on-save find-when-checking))
          (`never nil)
          (lst lst))))

(defcustom straight-cache-autoloads t
  "Non-nil means read autoloads in bulk to speed up startup.
The operation of this variable should be transparent to the user;
no changes in configuration are necessary."
  :type 'boolean)

;;;;; Build cache

(defvar straight--build-cache nil
  "Hash table keeping track of information about built packages, or nil.
The keys are strings naming packages, and the values are lists of
length three. The first entry is a timestamp identifying the last
time the package was successfully built; the second entry is a
list of the dependencies of the package, as strings; and the
third entry is the straight.el-normalized recipe plist for the
package. This information is used to determine whether or not a
package needs to be rebuilt.

The value of this variable is persisted in the file
build-cache.el.")

(defvar straight--autoloads-cache nil
  "Hash table keeping track of autoloads extracted from packages, or nil.
The keys are strings naming packages, and the values are cons
cells. The car of each is a list of features that seem to be
provided by the package, and the cdr is the autoloads provided by
the package, as a list of forms to evaluate.")

(defvar straight--eagerly-checked-packages nil
  "List of packages that will be checked eagerly for modifications.
This list is read from the build cache, and is originally
generated at the end of an init from the keys of
`straight--profile-cache'.")

;; See http://stormlightarchive.wikia.com/wiki/Calendar for the
;; schema.
(defvar straight--build-cache-version :shash
  "The current version of the build cache format.
When the format on disk changes, this value is changed, so that
straight.el knows to regenerate the whole cache.")

(defvar straight--build-cache-text nil
  "Literal text of the build cache.
If this is unchanged between loading and saving the build cache,
then the saving step is skipped for efficiency.")

(defun straight--load-build-cache ()
  "Load data from the build cache into memory.
This sets the variables `straight--build-cache' and
`straight--eagerly-checked-packages'. If the build cache is
malformed, don't signal an error, but set these variables to
empty values (all packages will be rebuilt, with no caching)."
  ;; Start by clearing the build cache. If the one on disk is
  ;; malformed (or outdated), these values will be used.
  (setq straight--build-cache (make-hash-table :test #'equal))
  (setq straight--autoloads-cache (make-hash-table :test #'equal))
  (setq straight--eagerly-checked-packages nil)
  (setq straight--build-cache-text nil)
  (ignore-errors
    (with-temp-buffer
      ;; Using `insert-file-contents-literally' avoids
      ;; `find-file-hook', etc.
      (insert-file-contents-literally
       (straight--build-cache-file))
      (let ((version (read (current-buffer)))
            (find-flavor (read (current-buffer)))
            (last-emacs-version (read (current-buffer)))
            (build-cache (read (current-buffer)))
            (autoloads-cache (read (current-buffer)))
            (eager-packages (read (current-buffer)))
            (use-symlinks (read (current-buffer)))
            ;; This gets set to nil if we detect a specific problem
            ;; with the build cache other than it being malformed, so
            ;; that we don't subsequently emit a second message
            ;; claiming that the cache is malformed.
            (malformed t))
        (unless (and
                 ;; Format version should be the symbol currently in
                 ;; use.
                 (symbolp version)
                 (or (eq version straight--build-cache-version)
                     (prog1 (setq malformed nil)
                       (message
                        (concat
                         "Rebuilding all packages due to "
                         "build cache schema change"))))
                 ;; Find flavor should be the symbol currently in use.
                 (symbolp find-flavor)
                 (or (eq find-flavor straight-find-flavor)
                     (prog1 (setq malformed nil)
                       (message
                        (concat
                         "Rebuilding all packages due to "
                         "change in system find(1) utility"))))
                 ;; Emacs version should be the same as our current
                 ;; one.
                 (stringp last-emacs-version)
                 (or (string= last-emacs-version emacs-version)
                     (prog1 (setq malformed nil)
                       (message
                        (concat
                         "Rebuilding all packages due to "
                         "change in Emacs version"))))
                 ;; Build cache should be a hash table.
                 (hash-table-p build-cache)
                 (eq (hash-table-test build-cache) #'equal)
                 ;; Autoloads cache should also be a hash table.
                 (hash-table-p autoloads-cache)
                 (eq (hash-table-test autoloads-cache) #'equal)
                 ;; Eagerly checked packages should be a list of
                 ;; strings.
                 (listp eager-packages)
                 (cl-every #'stringp eager-packages)
                 ;; Symlink setting should not have changed.
                 (eq use-symlinks straight-use-symlinks))
          ;; If anything is wrong, abort and use the default values.
          (when malformed
            (message "Rebuilding all packages due to malformed build cache"))
          (error "Malformed or outdated build cache"))
        ;; Otherwise, we can load from disk.
        (setq straight--build-cache build-cache)
        (setq straight--autoloads-cache autoloads-cache)
        (setq straight--eagerly-checked-packages eager-packages)
        (setq straight--build-cache-text (buffer-string))
        (when (or (straight--modifications 'check-on-save)
                  (straight--modifications 'watch-files))
          (when-let ((repos (condition-case _ (straight--directory-files
                                               (straight--modified-dir))
                              (file-missing))))
            ;; Cause live-modified repos to have their packages
            ;; rebuilt when appropriate. Just in case init is
            ;; interrupted, however, we won't clear out the
            ;; `straight--modified-dir' until we write the build cache
            ;; back to disk.
            (dolist (package (hash-table-keys straight--build-cache))
              (ignore-errors
                (when (member
                       (plist-get (nth 2 (gethash
                                          package straight--build-cache))
                                  :local-repo)
                       repos)
                  (remhash package straight--build-cache))))))))))

(defun straight--save-build-cache ()
  "Write data from memory into build-cache.el.
This uses the values of `straight--build-cache' and
`straight--eagerly-checked-packages'."
  (with-temp-buffer
    ;; Prevent mangling of the form being printed in the case that
    ;; this function was called by an `eval-expression' invocation of
    ;; `straight-use-package'.
    (let ((print-level nil)
          (print-length nil))
      ;; The version of the build cache.
      (print straight--build-cache-version (current-buffer))
      ;; The format of the timestamps that were saved; if this changes
      ;; (due to a new find(1) command installed), we will have to
      ;; re-generate the build cache. It would be more efficient to
      ;; save the timestamps in an OS-independent way, but this
      ;; approach is simpler.
      (print straight-find-flavor (current-buffer))
      ;; Record the current Emacs version. If a different version of
      ;; Emacs is used, we have to rebuild all the packages (because
      ;; byte-compiled files cannot necessarily still be loaded).
      (print emacs-version (current-buffer))
      ;; The actual build cache.
      (print straight--build-cache (current-buffer))
      ;; The autoloads cache.
      (print straight--autoloads-cache (current-buffer))
      ;; Which packages should be checked eagerly next init.
      (print (hash-table-keys straight--profile-cache) (current-buffer))
      ;; Whether packages were built using symlinks or copying.
      (print straight-use-symlinks (current-buffer)))
    (unless (and straight--build-cache-text
                 (string= (buffer-string) straight--build-cache-text))
      (write-region nil nil (straight--build-cache-file) nil 0))
    (when (or (straight--modifications 'check-on-save)
              (straight--modifications 'watch-files))
      ;; We've imported data from `straight--modified-dir' into the
      ;; build cache when loading it. Now that we've written the build
      ;; cache back to disk, there's no more need for that data (and
      ;; indeed, it would produce spurious package rebuilds on
      ;; subsequent inits).
      (condition-case _
          (delete-directory (straight--modified-dir) 'recursive)
        (file-error)))))

;;;;; Live modification checking

(defun straight-register-repo-modification (local-repo)
  "Register a modification of the given LOCAL-REPO, a string.
Always return nil, for convenience of usage."
  (ignore
   (unless (string-match-p "/" local-repo)
     (make-directory (straight--modified-dir) 'parents)
     (with-temp-file (straight--modified-file local-repo)))))

(defun straight-register-file-modification ()
  "Register a modification of the current file.
This function is placed on `before-save-hook' by
`straight-live-modifications-mode'."
  (when buffer-file-name
    (when-let ((local-repo (straight--determine-repo buffer-file-name)))
      (straight-register-repo-modification local-repo))))

(define-minor-mode straight-live-modifications-mode
  "Mode that causes straight.el to check for modifications as you make them.
This mode is automatically enabled or disabled as you bootstrap
straight.el, according to the value of
`straight-check-for-modifications'."
  :global t
  (if straight-live-modifications-mode
      (add-hook 'before-save-hook #'straight-register-file-modification)
    (remove-hook 'before-save-hook #'straight-register-file-modification)))

;;;;; Filesystem watcher

(defcustom straight-watcher-process-buffer " *straight-watcher*"
  "Name of buffer to use for the filesystem watcher."
  :type 'string)

(defun straight-watcher--make-process-buffer ()
  "Kill and recreate `straight-watcher-process-buffer'. Return it."
  (ignore-errors
    (kill-buffer straight-watcher-process-buffer))
  (let ((buf (get-buffer-create straight-watcher-process-buffer)))
    (prog1 buf
      (with-current-buffer buf
        (special-mode)))))

(cl-defun straight-watcher--virtualenv-setup ()
  "Set up the virtualenv for the filesystem watcher.
If it fails, signal a warning and return nil."
  (let* ((virtualenv (straight--watcher-dir "virtualenv"))
         (python (straight--watcher-file
                  "virtualenv" "bin" "python"))
         (straight-dir (file-name-directory straight--this-file))
         (watcher-dir (expand-file-name "watcher" straight-dir))
         (version-from (expand-file-name "version" watcher-dir))
         (version-to (straight--watcher-file "version")))
    (condition-case _
        (delete-directory virtualenv 'recursive)
      (file-missing))
    (make-directory
     (file-name-directory
      (directory-file-name virtualenv))
     'parents)
    (and (straight--warn-call "python3" "-m" "venv" virtualenv)
         (straight--warn-call
          python "-m" "pip" "install" "-e" watcher-dir)
         (prog1 t (copy-file version-from version-to
                             'ok-if-already-exists)))))

(defun straight-watcher--virtualenv-outdated ()
  "Return non-nil if the watcher virtualenv needs to be set up again.
This includes the case hwere it doesn't yet exist."
  (let* ((straight-dir (file-name-directory straight--this-file))
         (watcher-dir (expand-file-name "watcher" straight-dir))
         (version-from (expand-file-name "version" watcher-dir))
         (version-to (straight--watcher-file "version")))
    (not (straight--check-call "diff" "-q" version-from version-to))))

(cl-defun straight-watcher-start ()
  "Start the filesystem watcher, killing any previous instance.
If it fails, signal a warning and return nil."
  (interactive)
  (unless (executable-find "python3")
    (straight--warn
     "Cannot start filesystem watcher without 'python3' installed")
    (cl-return-from straight-watcher-start))
  (unless (executable-find "watchexec")
    (straight--warn
     "Cannot start filesystem watcher without 'watchexec' installed")
    (cl-return-from straight-watcher-start))
  (when (straight-watcher--virtualenv-outdated)
    (message "Setting up filesystem watcher...")
    (unless (straight-watcher--virtualenv-setup)
      (message "Setting up filesystem watcher...failed")
      (cl-return-from straight-watcher-start))
    (message "Setting up filesystem watcher...done"))
  (with-current-buffer (straight-watcher--make-process-buffer)
    (let* ((python (straight--watcher-file "virtualenv" "bin" "python"))
           (cmd (list
                 python "-m" "straight_watch" "start"
                 (straight--watcher-file "process")
                 (straight--repos-dir)
                 (straight--modified-dir)))
           (sh (concat
                "exec nohup "
                (mapconcat #'shell-quote-argument cmd " "))))
      ;; Put the 'nohup.out' file in the ~/.emacs.d/straight/watcher/
      ;; directory.
      (setq default-directory (straight--watcher-dir))
      ;; Clear it out, since nohup(1) doesn't overwrite it.
      (condition-case _
          (delete-file (straight--watcher-file "nohup.out"))
        (file-missing))
      (let ((inhibit-read-only t))
        (insert "$ " sh "\n\n"))
      (start-file-process-shell-command
       "straight-watcher" straight-watcher-process-buffer sh)
      (set-process-query-on-exit-flag
       (get-buffer-process (current-buffer)) nil))))

(defun straight-watcher-stop ()
  "Kill the filesystem watcher, if it is running.
If there is an unexpected error, signal a warning and return nil."
  (interactive)
  (let ((python (straight--watcher-file "virtualenv" "bin" "python")))
    (when (file-executable-p python)
      (straight--warn-call
       python "-m" "straight_watch" "stop"
       (straight--watcher-file "process")))))

;;;;; Bulk checking

(defvar straight--cached-package-modifications (make-hash-table :test #'equal)
  "Hash table indicating the modification status of cached packages.
Valid for the duration of a single transaction. It is a hash
table whose keys are local repository names as strings and whose
values are booleans indicating whether the repositories have been
modified since their last builds.")

(defun straight--cache-package-modifications ()
  "Compute `straight--cached-package-modifications'."
  (let (;; Keep track of which local repositories we've processed
        ;; already. This table maps repo names to booleans.
        (repos (make-hash-table :test #'equal))
        ;; The systematically generated arguments for find(1).
        (args-paths nil)
        (args-primaries nil)
        (args nil)
        ;; This list is used to make sure we don't try to search a
        ;; directory that doesn't exist, which would cause the find(1)
        ;; command to fail.
        (existing-repos (straight--directory-files (straight--repos-dir))))
    (dolist (package straight--eagerly-checked-packages)
      (when-let ((build-info (gethash package straight--build-cache)))
        ;; Don't use `cl-destructuring-bind', as that will
        ;; error out on a list of insufficient length. We
        ;; want to be robust in the face of a malformed build
        ;; cache.
        (let ((mtime (nth 0 build-info))
              (recipe (nth 2 build-info)))
          (straight--with-plist recipe
              (local-repo)
            (when (and local-repo
                       (not (gethash local-repo repos))
                       (member local-repo existing-repos))
              (if mtime
                  ;; The basic idea of the find(1) command here is
                  ;; that we search all the local repositories, and
                  ;; then the actual primaries evaluated are a
                  ;; disjunction that first prevents any .git
                  ;; directories from being traversed and then checks
                  ;; for any files that are in a given local
                  ;; repository *and* have a new enough mtime.
                  (let ((newer-or-newermt nil)
                        (mtime-or-file nil))
                    (pcase straight-find-flavor
                      (`gnu/bsd
                       (setq newer-or-newermt "-newermt")
                       (setq mtime-or-file mtime))
                      (`busybox
                       (setq newer-or-newermt "-newer")
                       (setq mtime-or-file (straight--make-mtime mtime)))
                      (_ (error "Unexpected `straight-find-flavor': %S"
                                straight-find-flavor)))
                    (push (straight--repos-dir local-repo) args-paths)
                    (setq args-primaries
                          (append (list "-o"
                                        "-path"
                                        (format
                                         "%s/*" (straight--repos-dir
                                                 local-repo))
                                        newer-or-newermt
                                        mtime-or-file
                                        "-print")
                                  args-primaries)))
                ;; If no mtime is specified, it means the package
                ;; definitely needs to be (re)built. Probably there
                ;; was an error and we couldn't finish building the
                ;; package, but we wrote the build cache anyway.
                (puthash
                 local-repo t straight--cached-package-modifications))
              ;; Don't create duplicate entries in the find(1) command
              ;; for this local repository.
              (puthash local-repo t repos))))))
    ;; Construct the final find(1) command.
    (setq args (append
                args-paths
                (list "-name" ".git" "-prune")
                args-primaries))
    (with-temp-buffer
      (let ((default-directory (straight--repos-dir)))
        (let ((return (apply #'call-process "find" nil '(t t) nil args)))
          ;; find(1) always returns zero unless there was some kind of
          ;; error.
          (unless (= 0 return)
            (error "Command failed: find %s:\n%s"
                   (mapconcat #'shell-quote-argument args " ")
                   (buffer-string))))
        (maphash (lambda (local-repo _)
                   (goto-char (point-min))
                   (when (re-search-forward
                          (format "^%s/"
                                  (regexp-quote
                                   (straight--repos-dir local-repo)))
                          nil 'noerror)
                     (puthash
                      local-repo t straight--cached-package-modifications)))
                 repos)))))

(defun straight--uncache-package-modifications ()
  "Reset `straight--cached-package-modifications'."
  (setq straight--cached-package-modifications
        (make-hash-table :test #'equal)))

;;;;; Individual checking

(defvar straight--allow-find nil
  "Bound to non-nil if find(1) can be used.
The value of this variable is only relevant when
`straight-check-for-modifications' contains `find-when-checking'.")

(cl-defun straight--package-might-be-modified-p (recipe)
  "Check whether the package for the given RECIPE might be modified."
  (straight--with-plist recipe
      (package local-repo)
    (let* (;; `build-info' is a list of length three containing the
           ;; timestamp of the last build, the list of dependencies,
           ;; and the recipe plist, in that order.
           (build-info (gethash package straight--build-cache))
           (last-mtime (nth 0 build-info))
           (last-recipe (nth 2 build-info)))
      (or (null build-info)
          ;; Rebuild if relevant parts of the recipe have changed.
          (cl-dolist (keyword straight--build-keywords nil)
            (unless (equal (plist-get recipe keyword)
                           (plist-get last-recipe keyword))
              (cl-return t)))
          ;; Somebody deleted the build directory...
          (not (file-exists-p (straight--build-dir package)))
          (progn
            ;; Don't look at mtimes unless we're told to. Otherwise,
            ;; rely on live modification checking/user attention.
            (unless (or (straight--modifications 'find-at-startup)
                        (and (straight--modifications 'find-when-checking)
                             straight--allow-find))
              (cl-return-from straight--package-might-be-modified-p))
            ;; This method should always be called from a transaction.
            ;; We'll get an error from `straight--transaction-exec' if
            ;; that's somehow not the case.
            (straight--transaction-exec
             'bulk-find
             #'straight--cache-package-modifications
             #'straight--uncache-package-modifications)
            (if (straight--checkhash
                 local-repo straight--cached-package-modifications)
                ;; Use the cached modification status if we've computed
                ;; one.
                (gethash local-repo straight--cached-package-modifications)
              ;; `last-mtime' should always be a string but you never
              ;; know.
              (or (not (stringp last-mtime))
                  (with-temp-buffer
                    (let ((newer-or-newermt nil)
                          (mtime-or-file nil))
                      (pcase straight-find-flavor
                        (`gnu/bsd
                         (setq newer-or-newermt "-newermt")
                         (setq mtime-or-file last-mtime))
                        (`busybox
                         (setq newer-or-newermt "-newer")
                         (setq mtime-or-file
                               (straight--make-mtime last-mtime)))
                        (_ (error "Unexpected `straight-find-flavor': %S"
                                  straight-find-flavor)))
                      (let* ((default-directory
                               (straight--repos-dir local-repo))
                             ;; This find(1) command ignores the .git
                             ;; directory, and prints the names of any
                             ;; files or directories with a newer
                             ;; mtime than the one specified.
                             (args `("." "-name" ".git" "-prune"
                                     "-o" ,newer-or-newermt ,mtime-or-file
                                     "-print"))
                             (return (apply #'call-process "find"
                                            nil '(t t) nil args)))
                        (unless (= 0 return)
                          (error "Command failed: find %s:\n%s"
                                 (string-join
                                  (mapcar #'shell-quote-argument args)
                                  " ")
                                 (buffer-string)))
                        ;; If anything was printed, the package has
                        ;; (maybe) been modified.
                        (> (buffer-size) 0)))))))))))

;;;; Building packages
;;;;; Files directive processing

(defvar straight-default-files-directive
  '("*.el" "*.el.in" "dir"
    "*.info" "*.texi" "*.texinfo"
    "doc/dir" "doc/*.info" "doc/*.texi" "doc/*.texinfo" "lisp/*.el"
    (:exclude ".dir-locals.el" "test.el" "tests.el" "*-test.el" "*-tests.el"))
  "Default value for the `:files' directive in recipes.
It is also spliced in at any point where the `:defaults' keyword
is used in a `:files' directive.")

(defun straight--expand-files-directive-internal (files src-dir prefix)
  "Expand FILES directive in SRC-DIR with path PREFIX.
FILES is a list that can be used for the `:files' directive in a
recipe. SRC-DIR is an absolute path to the directory relative to
which wildcards are to be expanded. PREFIX is a string, either
empty or ending with a slash, that should be prepended to all
target paths.

The return value is a cons cell of a list of mappings and a list
of exclusions. The mappings are of the same form that is returned
by `straight-expand-files-directive', while the exclusions are
analogous except that they are only cars, and do not include
destinations."
  (unless (listp files)
    (error "Invalid :files directive: %S" files))
  (let ((mappings ())
        (exclusions ()))
    ;; We have to do some funny business to get `:defaults' splicing
    ;; and wildcard expansion to work, hence `while' instead of
    ;; `dolist'.
    (while files
      ;; Pop off the first spec. We might add some new specs back in
      ;; later on.
      (let ((spec (car files)))
        (setq files (cdr files))
        (cond
         ((eq spec :defaults)
          (setq files (append straight-default-files-directive files)))
         ;; Replace string-only specs with a bunch of conses that have
         ;; already been wildcard-expanded.
         ((stringp spec)
          (setq files
                ;; Function `nconc' doesn't mutate its last argument.
                ;; We use it for efficiency over `append'.
                (nconc
                 (mapcar
                  (lambda (file)
                    ;; Here we are using `file-name-nondirectory' to
                    ;; achieve a default of linking to the root
                    ;; directory of the target, but possibly with a
                    ;; prefix if one was created by an enclosing list.
                    (cons file (concat prefix (file-name-nondirectory file))))
                  (file-expand-wildcards spec))
                 files)))
         ;; The only other possibilities were already taken care of.
         ((not (consp spec))
          (error "Invalid entry in :files directive: %S" spec))
         ((eq (car spec) :exclude)
          (cl-destructuring-bind
              (rec-mappings . rec-exclusions)
              (straight--expand-files-directive-internal
               (cdr spec) src-dir prefix)
            ;; We still want to make previously established mappings
            ;; subject to removal, but this time we're inverting the
            ;; meaning of the sub-list so that its mappings become our
            ;; exclusions.
            (setq mappings (cl-remove-if
                            (lambda (mapping)
                              (assoc (car mapping) rec-mappings))
                            mappings))
            ;; Same as above. Mappings become exclusions. We drop the
            ;; actual exclusions of the `:exclude' sub-list, since
            ;; they are only supposed to apply to which elements
            ;; actually get excluded (a double exclusion does not make
            ;; an inclusion, at least here).
            (dolist (mapping rec-mappings)
              (push (car mapping) exclusions))))
         ;; Check if this is a proper list, rather than just a cons
         ;; cell.
         ((consp (cdr spec))
          ;; If so, the car should be a path prefix. We don't accept
          ;; `defaults' here obviously.
          (unless (stringp (car spec))
            (error "Invalid sub-list head in :files directive: %S" (car spec)))
          (cl-destructuring-bind
              ;; "rec" stands for "recursive".
              (rec-mappings . rec-exclusions)
              (straight--expand-files-directive-internal
               (cdr spec) src-dir (concat prefix (car spec) "/"))
            ;; Any previously established mappings are subject to
            ;; removal from the `:exclude' clauses inside the
            ;; sub-list, if any.
            (setq mappings (cl-remove-if
                            (lambda (mapping)
                              (member (car mapping) rec-exclusions))
                            mappings))
            ;; We have to do this after the `cl-remove-if' above,
            ;; since otherwise the mappings established within the
            ;; sub-list after the `:exclude' clauses there would also
            ;; be subject to removal.
            (dolist (mapping rec-mappings)
              ;; This is the place where mappings generated further
              ;; down are propagated all the way up to the top (unless
              ;; they get hit by a `cl-remove-if').
              (push mapping mappings))
            ;; The exclusions might also apply to some more mappings
            ;; that were established in higher-level sub-lists.
            (dolist (exclusion rec-exclusions)
              (push exclusion exclusions))))
         ((or (not (stringp (car spec)))
              (not (stringp (cdr spec))))
          (error "Invalid entry in :files directive: %S" spec))
         (t
          ;; Filter out nonexistent files silently. This only matters
          ;; when mappings are specified explicitly with cons cells,
          ;; since `file-expand-wildcards' will only report extant
          ;; files, even if there are no wildcards to expand.
          (when (file-exists-p (car spec))
            ;; This is the only place where mappings are actually
            ;; generated in the first place.
            (push spec mappings))))))
    ;; We've been using `push' to stick stuff onto the fronts of our
    ;; lists, so we need to reverse them. Not that it should matter
    ;; too much.
    (cons (reverse mappings) (reverse exclusions))))

(defun straight-expand-files-directive (files src-dir dest-dir)
  "Expand FILES directive mapping from SRC-DIR to DEST-DIR.
SRC-DIR and DEST-DIR are absolute paths; the intention is that
symlinks are created in DEST-DIR pointing to SRC-DIR (but this
function does not do that). Return a list of cons cells
representing the mappings from SRC-DIR to DEST-DIR. The paths in
the cons cells are absolute.

FILES is a list, or nil. Each element of FILES can be a string, a
cons cell, a list, or the symbol `:defaults'.

If an entry is a string, then it is expanded into a (possibly
empty) list of extant files in SRC-DIR using
`file-expand-wildcards'. Each of these files corresponds to a
link from the file in SRC-DIR to a file with the same name (sans
directory) in DEST-DIR.

If an entry is a cons cell, then it is taken as a literal mapping
from a file in SRC-DIR to a file in DEST-DIR (the directory is
not removed). In this case, wildcard expansion does not take
place.

If an entry is a list, then it must begin with either a string or
the symbol `:exclude'.

If the list begins with a string, then the remainder of the list
is expanded as a top-level FILES directive, except that all
target paths have the first element of the list prepended to
then. In other words, this form specifies further links to be
placed within a particular subdirectory of DEST-DIR.

If the list begins with the symbol `:exclude', then the remainder
of the list is expanded as a top-level FILES directive, except
that all previously defined links pointing to any files in the
resulting list are removed. Note that this means any links
specified previously in the current list are subject to removal,
and also any links specified previously at any higher-level list,
but not any links specified afterwards in the current list, or
any higher-level list. Note also that `:exclude' can be nested:
in this case the inner `:exclude' results in some files being
excluded from the outer `:exclude', meaning that they will not
actually be excluded.

If the entry is the symbol `:defaults', then the value of
`straight-default-files-directive' is spliced into the enclosing
list to replace `:defaults'.

If FILES is nil, it defaults to
`straight-default-files-directive'.

If two links are specified that take the same source path to
different target paths, the one that is specified textually later
in FILES will win.

Note that this specification is quite similar to the one used by
the MELPA recipe repository, with some minor differences:

* MELPA recipes do not support cons cells to rename files or
  specify explicit subdirectories

* MELPA recipes do not support putting `:defaults' anywhere
  except as the first element of the top-level list

* When using `:exclude' in a MELPA recipe, the current DEST-DIR
  prefix created by enclosing lists is not respected.

* Whenever a *.el.in file is linked in a MELPA recipe, the target
  of the link is named as *.el.

* When using `:exclude' in a MELPA recipe, only links defined in
  the current list are subject to removal, and not links defined
  in higher-level lists."
  ;; We bind `default-directory' here so we don't have to do it
  ;; repeatedly in the recursive section.
  (let* ((default-directory src-dir)
         (result (straight--expand-files-directive-internal
                  (or files straight-default-files-directive)
                  src-dir ""))
         ;; We can safely discard the exclusions in the cdr of
         ;; `result', since any mappings that should have been
         ;; subject to removal have already had the exclusions
         ;; applied to them.
         (mappings (car result)))
    (straight--normalize-alist
     (mapcar (lambda (mapping)
               (cl-destructuring-bind (src . dest) mapping
                 ;; Make the paths absolute.
                 (cons (expand-file-name src src-dir)
                       (expand-file-name dest dest-dir))))
             mappings)
     ;; Keys are strings.
     #'equal)))

;;;;; Symlinking

(defun straight--symlink-package (recipe)
  "Symlink the package for the given RECIPE into the build directory.
This deletes any existing files in the relevant subdirectory of
the build directory, creating a pristine set of symlinks."
  (straight--with-plist recipe
      (package local-repo files)
    ;; Remove the existing built package, if necessary.
    (let ((dir (straight--build-dir package)))
      (when (file-exists-p dir)
        (delete-directory dir 'recursive)))
    ;; Make a new directory for the built package.
    (make-directory (straight--build-dir package) 'parents)
    ;; Do the linking.
    (dolist (spec (straight-expand-files-directive
                   files
                   (straight--repos-dir local-repo)
                   (straight--build-dir package)))
      (cl-destructuring-bind (repo-file . build-file) spec
        (make-directory (file-name-directory build-file) 'parents)
        (straight--symlink-recursively repo-file build-file)))))

(defun straight-maybe-emulate-symlink ()
  "If visiting an emulated symlink, visit the link target instead.
See `straight-symlink-emulation-mode'."
  (let ((build-dir (straight--build-dir)))
    (when (and buffer-file-name
               (straight--path-prefix-p build-dir buffer-file-name))
      ;; Remove the ~/.emacs.d/straight/build/ part, and get the
      ;; corresponding path under straight/links/.
      (let* ((relative-path (substring buffer-file-name (length build-dir)))
             (link-record (straight--links-file relative-path)))
        (if (file-exists-p link-record)
            (find-alternate-file
             (with-temp-buffer
               (insert-file-contents-literally link-record)
               (buffer-string)))
          (message "Broken symlink, you are not editing the real file"))))))

(define-minor-mode straight-symlink-emulation-mode
  "Minor mode for emulating symlinks in the software layer.
This means when a file in straight/build/ is visited, an advice
on `find-file-hook' causes straight.el to check if there is a
record in straight/links/ identifying it as a symlink. If so,
then the file referenced there is used instead. This mode is
automatically enabled or disabled when you load straight.el,
according to the value of `straight-use-symlinks'."
  :global t
  (if straight-symlink-emulation-mode
      (add-hook 'find-file-hook #'straight-maybe-emulate-symlink)
    (remove-hook 'find-file-hook #'straight-maybe-emulate-symlink)))

;;;;; Dependency management

(defun straight--process-dependencies (dependencies)
  "Normalize a package.el-style list of DEPENDENCIES.
Each dependency is a list of length two containing a symbol
naming a package and a string naming the minimum version
required (see the Package-Requires header in a
package.el-compliant Elisp package). The return value is a list
of strings naming the packages that are mentioned in the
dependency list."
  (mapcar #'symbol-name (mapcar #'car dependencies)))

(defun straight--compute-dependencies (package)
  "Register the dependencies of PACKAGE in `straight--build-cache'.
PACKAGE should be a string naming a package. Note that this
function does *not* return the dependency list; see
`straight--get-dependencies' for that. (The reason these two
functions are separate is because dependencies are computed at
package build time, but they are retrieved later (when we are
activating autoloads, and may not have even built the package on
this run of straight.el)."
  (let ((dependencies
         ;; There are actually two ways of specifying a package in
         ;; Emacs. The first is to include a file called
         ;; <PACKAGE-NAME>-pkg.el which contains a data structure with
         ;; a bunch of information (including the dependency alist).
         ;; The second is to put the information as headers in the
         ;; preamble of the file <PACKAGE-NAME>.el. We account for
         ;; both of them here.
         (or (condition-case nil
                 (with-temp-buffer
                   (insert-file-contents-literally ; bypass `find-file-hook'
                    (straight--file
                     "build" package
                     (format "%s-pkg.el" package)))
                   (straight--process-dependencies
                    (eval (nth 4 (read (current-buffer))))))
               (error nil))
             (condition-case nil
                 (with-temp-buffer
                   (insert-file-contents-literally ; bypass `find-file-hook'
                    (straight--file
                     "build" package
                     (format "%s.el" package)))
                   ;; Who cares if the rest of the header is
                   ;; well-formed? Maybe package.el does, but all we
                   ;; really need is the dependency alist. If it's
                   ;; missing or malformed, we just assume the package
                   ;; has no dependencies.
                   (re-search-forward "^;; Package-Requires: ")
                   (straight--process-dependencies
                    (read (current-buffer))))
               (error nil)))))
    (straight--insert 1 package dependencies straight--build-cache)))

(defun straight--get-dependencies (package)
  "Get the dependencies of PACKAGE from `straight--build-cache'.
PACKAGE should be a string naming a package. This assumes that
they were previously registered in the build cache by
`straight--compute-dependencies'."
  (nth 1 (gethash package straight--build-cache)))

;;;;; Autoload generation

(defcustom straight-disable-autoloads nil
  "Non-nil means do not generate or activate autoloads by default.
This can be overridden by the `:no-autoloads' property of an
individual package recipe."
  :type 'boolean)

(cl-defun straight--generate-package-autoloads (recipe)
  "Generate autoloads for the symlinked package specified by RECIPE.
RECIPE should be a straight.el-style plist. See
`straight--autoloads-file-name'. Note that this function only
modifies the build folder, not the original repository."
  (when (straight--plist-get recipe :no-autoloads straight-disable-autoloads)
    (cl-return-from straight--generate-package-autoloads))
  ;; The `eval-and-compile' here is extremely important. If you take
  ;; it out, then straight.el will fail with a mysterious error and
  ;; then cause Emacs to segfault if you start it with --debug-init.
  ;; This happens because if you take out `eval-and-compile', then
  ;; `autoload' will not be loaded at byte-compile time, and therefore
  ;; `generated-autoload-file' is not defined as a variable. Thus
  ;; Emacs generates bytecode corresponding to a lexical binding of
  ;; `generated-autoload-file', and then chokes badly when
  ;; `generated-autoload-file' turns into a dynamic variable at
  ;; runtime.
  (eval-and-compile
    (require 'autoload))
  (straight--with-plist recipe
      (package)
    (let (;; The full path to the autoload file.
          (generated-autoload-file (straight--autoloads-file package))
          ;; The following bindings are in
          ;; `package-generate-autoloads'. Presumably this is for a
          ;; good reason, so I just copied them here. It's a shame
          ;; that Emacs activates so many random features even when
          ;; you are accessing files programmatically.
          (noninteractive t)
          (backup-inhibited t)
          (version-control 'never)
          ;; Tell Emacs to shut up.
          (message-log-max nil) ; no *Messages*
          (inhibit-message t)) ; no echo area
      ;; If the package provides an autoload file already, then don't
      ;; overwrite it (which would actually write into the source
      ;; repository through the symlink).
      (unless (file-exists-p generated-autoload-file)
        ;; Prevent `update-directory-autoloads' from running hooks
        ;; (for example, adding to `recentf') when visiting the
        ;; autoload file.
        (let ((find-file-hook nil)
              (write-file-functions nil))
          ;; Actually generate the autoload file.
          (update-directory-autoloads
           (straight--build-dir package)))
        ;; And for some reason Emacs leaves a newly created buffer
        ;; lying around. Let's kill it.
        (when-let ((buf (find-buffer-visiting generated-autoload-file)))
          (kill-buffer buf))))))

;;;;; Byte-compilation

(defun straight--byte-compile-package (recipe)
  "Byte-compile files for the symlinked package specified by RECIPE.
RECIPE should be a straight.el-style plist. Note that this
function only modifies the build folder, not the original
repository."
  ;; We need to load `bytecomp' so that the `symbol-function'
  ;; assignments below are sure to work. Since we byte-compile this
  ;; file, we need to `require' the feature at compilation time too.
  (eval-and-compile
    (require 'bytecomp))
  (straight--with-plist recipe
      (package)
    ;; These two `let' forms try very, very hard to make
    ;; byte-compilation an invisible process. Lots of packages have
    ;; byte-compile warnings; I don't need to know about them and
    ;; neither do straight.el users.
    (cl-letf (;; Prevent Emacs from asking the user to save all their
              ;; files before compiling.
              ((symbol-function #'save-some-buffers) #'ignore)
              ;; Die, byte-compile log, die!!!
              ((symbol-function #'byte-compile-log-1) #'ignore)
              ((symbol-function #'byte-compile-log-file) #'ignore)
              ((symbol-function #'byte-compile-log-warning) #'ignore))
      (let (;; Suppress messages about byte-compilation progress.
            (byte-compile-verbose nil)
            ;; Suppress messages about byte-compilation warnings.
            (byte-compile-warnings nil)
            ;; Suppress the remaining messages.
            (inhibit-message t)
            (message-log-max nil))
        ;; Note that there is in fact no `byte-compile-directory'
        ;; function.
        (byte-recompile-directory
         (straight--build-dir package)
         0 'force)))))

(defun straight--compile-package-texinfo (recipe)
  "Compile .texi files into .info files for package specified by RECIPE.
RECIPE should be a straight.el-style plist. Note that this
function only modifies the build directory, not the original
repository."
  (when (and (executable-find "makeinfo")
             (executable-find "install-info"))
    (straight--with-plist recipe
        (package local-repo files)
      (let (infos)
        (pcase-dolist (`(,repo-file . ,build-file)
                       (straight-expand-files-directive
                        files
                        (straight--repos-dir local-repo)
                        (straight--build-dir package)))
          (when (string-match-p ".texi\\(nfo\\)?$" repo-file)
            (let ((texi repo-file)
                  (info
                   (concat (file-name-sans-extension build-file) ".info")))
              (push info infos)
              (unless (file-exists-p info)
                (let ((default-directory (file-name-directory texi)))
                  (apply #'straight--call
                         "makeinfo" texi "-o" info '()))))))
        (let ((dir (straight--build-file package "dir")))
          (unless (file-exists-p dir)
            (dolist (info infos)
              (when (file-exists-p info)
                (straight--call "install-info" info dir)))))))))

;;;;; Cache handling

(defun straight--format-timestamp (&optional timestamp)
  "Format an Elisp TIMESTAMP for the operating system.
See `format-time-string' for the format of TIMESTAMP."
  (pcase straight-find-flavor
    (`gnu/bsd (format-time-string "%F %T%z" timestamp))
    (`busybox (format-time-string "%F %T" timestamp))
    (_ (error "Unexpected `straight-find-flavor': %S" straight-find-flavor))))

(defun straight--finalize-build (recipe)
  "Update `straight--build-cache' to reflect a successful build of RECIPE.
RECIPE should be a straight.el-style plist. The build mtime and
recipe in `straight--build-cache' for the package are updated."
  (straight--with-plist recipe
      (package)
    ;; We've rebuilt the package, so its autoloads might have changed.
    (remhash package straight--autoloads-cache)
    (let (;; This time format is compatible with:
          ;;
          ;; * BSD find shipped with macOS >=10.11
          ;; * GNU find >=4.4.2
          (mtime (straight--format-timestamp)))
      (straight--insert 0 package mtime straight--build-cache))
    (straight--insert 2 package recipe straight--build-cache)))

;;;;; Main entry point

(defun straight--build-package (recipe &optional cause)
  "Build the package specified by the RECIPE.
This includes symlinking the package files into the build
directory, building dependencies, generating the autoload file,
byte-compiling, and updating the build cache. It is assumed that
the package repository has already been cloned.

RECIPE is a straight.el-style plist. CAUSE is a string indicating
the reason this package is being built."
  (straight--with-plist recipe
      (package)
    (let ((task (concat cause (when cause straight-arrow)
                        (format "Building %s" package))))
      (straight--with-progress task
        (straight--symlink-package recipe)
        ;; The following function call causes the dependency list to
        ;; be written to the build cache. To prevent this from being
        ;; overwritten when any dependencies are built, we have to
        ;; rely on the fact that `straight-use-package' runs this code
        ;; within a transaction.
        (straight--compute-dependencies package)
        ;; Before we (possibly) build the dependencies, we need to set
        ;; this flag so that we know if our progress message will need
        ;; to be redisplayed afterwards (before autoload generation
        ;; and byte-compilation).
        (setq straight--echo-area-dirty nil)
        ;; Yes, we do the following logic twice. Once here and again
        ;; in `straight-use-package'. Why? We need to do it here
        ;; because the dependencies need to be available before this
        ;; package can be byte-compiled. But the normal case is that
        ;; packages are already going to be built, so this code path
        ;; will not be hit and therefore autoloads will not be
        ;; generated for the dependencies in that situation if we
        ;; don't do it again in `straight-use-package'.
        (when-let ((dependencies (straight--get-dependencies package)))
          (dolist (dependency dependencies)
            ;; The implicit meaning of the first argument to
            ;; `straight-use-package' here is that the default recipes
            ;; (taken from one of the recipe repositories) are used
            ;; for dependencies. (Well, maybe. See all the weird edge
            ;; cases and exceptions in `straight--convert-recipe'.)
            ;;
            ;; Note that the second and third arguments are always
            ;; nil. This means that dependencies will always be
            ;; eagerly cloned and built, if we got to building this
            ;; package.
            (straight-use-package (intern dependency) nil nil task))
          ;; We might need to redisplay the progress message from
          ;; `straight--with-progress' up above.
          (when straight--echo-area-dirty
            (straight--progress-begin task)))
        (straight--generate-package-autoloads recipe)
        (straight--byte-compile-package recipe)
        (straight--compile-package-texinfo recipe)
        ;; This won't get called if there is an error.
        (straight--finalize-build recipe))
      ;; We messed up the echo area.
      (setq straight--echo-area-dirty t))))

;;;; Loading packages

(defun straight--add-package-to-load-path (recipe)
  "Add the package specified by RECIPE to the `load-path'.
RECIPE is a straight.el-style plist. It is assumed that the
package has already been built."
  (straight--with-plist recipe
      (package)
    (add-to-list 'load-path (directory-file-name
                             (straight--build-dir package)))))

(defun straight--add-package-to-info-path (recipe)
  "Add the package specified by RECIPE to the `Info-directory-list'.
RECIPE is a straight.el-style plist. It is assumed that the
package has already been built. This function calls
`info-initialize'."
  (straight--with-plist recipe
      (package)
    ;; The `info-initialize' function is not autoloaded, for some
    ;; reason. Do `eval-and-compile' for the byte-compiler.
    (eval-and-compile
      (require 'info))
    ;; Initialize the `Info-directory-list' variable. We have to do
    ;; this before adding to it, since otherwise the default paths
    ;; won't get added later.
    (info-initialize)
    ;; Actually add the path. Only .info files at the top level will
    ;; be seen, which is fine. (It's the way MELPA works.)
    (add-to-list 'Info-directory-list (straight--build-dir package))))

(defun straight--load-package-autoloads (package)
  "Load autoloads provided by PACKAGE, a string, from disk."
  (let ((autoloads-file (straight--autoloads-file package)))
    ;; NB: autoloads file may not exist if no autoloads were provided,
    ;; in Emacs 26.
    (when (file-exists-p autoloads-file)
      (load autoloads-file nil 'nomessage))))

(defun straight--determine-package-features (package)
  "Determine what features are provided by PACKAGE, a string.
Inspect the build directory to find Emacs Lisp files that might
be loadable via `require'."
  (let ((files (straight--directory-files
                (straight--build-dir package)
                "^.+\\.el$")))
    (mapcar
     (lambda (fname)
       (intern (substring fname 0 -3)))
     files)))

(defun straight--read-package-autoloads (package)
  "Read and return autoloads provided by PACKAGE, a string, from disk.
The format is a list of Lisp forms to be evaluated."
  (let ((autoloads-file (straight--autoloads-file package)))
    ;; NB: autoloads file may not exist if no autoloads were provided,
    ;; in Emacs 26.
    (when (file-exists-p autoloads-file)
      (with-temp-buffer
        (insert-file-contents-literally autoloads-file)
        (let (;; Make the $# reader macro expand to the correct
              ;; filename.
              (load-file-name autoloads-file)
              (autoloads nil))
          (condition-case _
              (while t
                (push (read (current-buffer)) autoloads))
            (end-of-file))
          (nreverse autoloads))))))

(defun straight--activate-package-autoloads (recipe)
  "Evaluate the autoloads for the package specified by RECIPE.
This means that the functions with autoload cookies in the
package are now autoloaded and calling them will `require' the
package. It is assumed that the package has already been built.
If no autoload file exists (perhaps due to a non-nil
`:no-autoloads' attribute on the package recipe or due to the
global setting of `straight-disable-autoloads' or even because
Emacs 26 seems to not generate an autoload file when there are no
autoloads declared), then do nothing.

If `straight-cache-autoloads' is non-nil, read and write from the
global autoloads cache in order to speed up this process.

RECIPE is a straight.el-style plist."
  (straight--with-plist recipe
      (package)
    (if straight-cache-autoloads
        (progn
          (unless (straight--checkhash package straight--autoloads-cache)
            (let ((features (straight--determine-package-features package))
                  (autoloads (straight--read-package-autoloads package)))
              (puthash package (cons features autoloads)
                       straight--autoloads-cache)))
          ;; Some autoloads files expect to be loaded normally, rather
          ;; than read and evaluated separately. Fool them.
          (let ((load-file-name (straight--autoloads-file package)))
            ;; car is the feature list, cdr is the autoloads.
            (dolist (form (cdr (gethash package straight--autoloads-cache)))
              (eval form))))
      (straight--load-package-autoloads package))))

;;;; Interactive helpers
;;;;; Package selection

(defun straight--select-package (message &optional for-build installed)
  "Use `completing-read' to select a package.
MESSAGE is displayed as the prompt; it should not end in
punctuation or whitespace. If FOR-BUILD is non-nil, then only
packages that have a nil `:no-build' property are considered. If
INSTALLED is non-nil, then only packages that have an available
repo are considered."
  (completing-read
   (concat message ": ")
   (let ((packages ()))
     (maphash
      (lambda (package recipe)
        (unless (or (and for-build (plist-get recipe :no-build))
                    (and installed
                         (or (null (plist-get recipe :local-repo))
                             (not (straight--repository-is-available-p
                                   recipe)))))
          (push package packages)))
      straight--recipe-cache)
     packages)
   (lambda (_) t)
   'require-match))

;;;;; Bookkeeping

(defvar straight--success-cache (make-hash-table :test #'equal)
  "Hash table containing successfully built packages as keys.
The keys are package names as strings; the values are
meaningless, and all non-nil.")

(defvar straight--packages-to-rebuild nil
  "Hash table of packages for which to force a rebuild.
The keys are package names as strings; the values are
meaningless, and all non-nil. When not let-bound, this variable
is nil. When `straight-use-package' is invoked for any of these
packages, they will be rebuilt even if they have not changed. The
special value `:all' is equivalent to a list of all possible
packages. See also `straight-rebuild-package'.")

(defvar straight--packages-not-to-rebuild nil
  "Hash table of packages for which rebuild forcing does not apply.
The keys are package names as strings; the values are
meaningless, and all non-nil. When not let-bound, this variable
is nil. Any packages in this list are immune to the effects of
`straight--packages-to-rebuild', even if it is set to `:all'.
This is used to prevent building dependencies twice when
`straight-rebuild-package' or `straight-rebuild-all' is
invoked.")

(defun straight--get-versions ()
  "Read version lockfiles and return merged alist of saved versions.
The alist maps repository names as strings to versions, whose
interpretations are defined by the relevant VC backend."
  (let ((versions ()))
    (dolist (spec straight-profiles)
      (cl-destructuring-bind (_profile . versions-lockfile) spec
        (let ((lockfile-path (straight--versions-file versions-lockfile)))
          (when-let ((versions-alist (ignore-errors
                                       (with-temp-buffer
                                         (insert-file-contents-literally
                                          lockfile-path)
                                         (read (current-buffer))))))
            (dolist (spec versions-alist)
              (cl-destructuring-bind (local-repo . commit) spec
                (setq versions (straight--alist-set
                                local-repo commit versions))))))))
    versions))

;;;;; Interactive mapping

(cl-defun straight--map-repos-interactively (func &optional predicate action)
  "Apply function FUNC for all local repositories, interactively.
FUNC is passed the name of one of the packages drawn from each
local repository, as a string. If FUNC throws an error or a quit
signal, the user is asked about what to do. They can choose to
skip the repository and come back to it later, cancel its
processing entirely, or halt the entire operation (skipping the
processing of all pending repositories). The return value of this
function is the list of recipes for repositories that were not
processed.

PREDICATE, if provided, is passed the package name as a string,
and should return a non-nil value to indicate that the package
should actually be processed.

ACTION is an optional string that describes the action being
performed on each repository, to be used for progress messages.
The default value is \"Processing\"."
  (let ((next-repos ())
        (skipped-repos ())
        (canceled-repos ()))
    (straight--map-repos
     (lambda (recipe)
       (push recipe next-repos)))
    (while t
      (cond
       (next-repos
        (let ((recipe (car next-repos)))
          (straight--with-plist recipe
              (package local-repo)
            (if (or (null predicate)
                    (funcall predicate package))
                (straight--with-progress
                    (format "%s repository %S"
                            (or action "Processing")
                            local-repo)
                  (cl-block loop
                    (while t
                      (straight-popup
                        (if-let ((err
                                  (condition-case-unless-debug e
                                      (progn
                                        (funcall func package)
                                        (setq next-repos (cdr next-repos))
                                        (cl-return-from loop))
                                    (error e)
                                    ;; Emacs 24.5 has a bug where the
                                    ;; byte-compiler signals an unused
                                    ;; argument warning for the target
                                    ;; of a `condition-case' unless
                                    ;; it's used on every error
                                    ;; handler.
                                    (quit (ignore e)))))
                            (format (concat "While processing repository %S, "
                                            "an error occurred:\n\n  %S")
                                    local-repo (error-message-string err))
                          (format (concat "Processing of repository %S paused "
                                          "at your request.")
                                  local-repo))
                        ("SPC" "Go back to processing this repository")
                        ("s" (concat "Skip this repository for now and "
                                     "come back to it later")
                         (push recipe skipped-repos)
                         (setq next-repos (cdr next-repos))
                         (cl-return-from loop))
                        ("c" (concat "Cancel processing of this "
                                     "repository; move on and do not "
                                     "come back to it later")
                         (push recipe canceled-repos)
                         (setq next-repos (cdr next-repos))
                         (cl-return-from loop))
                        ("e" "Dired and open recursive edit"
                         (dired (straight--repos-dir local-repo))
                         (recursive-edit))
                        ("C-g" (concat "Stop immediately and do not process "
                                       "more repositories")
                         (keyboard-quit))))))
              (setq next-repos (cdr next-repos))))))
       (skipped-repos
        (setq next-repos skipped-repos)
        (setq skipped-repos ()))
       (t (cl-return-from straight--map-repos-interactively
            canceled-repos))))))

(defun straight--map-existing-repos-interactively
    (func &optional predicate action)
  "Apply function FUNC for all existing local repositories, interactively.
PREDICATE and ACTION are as in
`straight--map-repos-interactively'. The only difference is that
this function modifies PREDICATE to additionally require that the
local repository is already on disk."
  (straight--map-repos-interactively
   func
   (lambda (package)
     (let ((recipe (gethash package straight--recipe-cache)))
       (straight--with-plist recipe
           (local-repo)
         (and local-repo
              (straight--repository-is-available-p recipe)
              (or (null predicate) (funcall predicate package))))))
   action))

;;;; User-facing functions
;;;;; Recipe acquiry

;;;###autoload
(defun straight-get-recipe (&optional sources action)
  "Interactively select a recipe from one of the recipe repositories.
All recipe repositories in `straight-recipe-repositories' will
first be cloned. After the recipe is selected, it will be copied
to the kill ring. With a prefix argument, first prompt for a
recipe repository to search. Only that repository will be
cloned.

From Lisp code, SOURCES should be a subset of the symbols in
`straight-recipe-repositories'. Only those recipe repositories
are cloned and searched. If it is nil or omitted, then the value
of `straight-recipe-repositories' is used. If SOURCES is the
symbol `interactive', then the user is prompted to select a
recipe repository, and a list containing that recipe repository
is used for the value of SOURCES. ACTION may be `copy' (copy
recipe to the kill ring), `insert' (insert at point), or nil (no
action, just return it)."
  (interactive (list (when current-prefix-arg 'interactive) 'copy))
  (when (eq sources 'interactive)
    (setq sources (list
                   (intern
                    (completing-read
                     "Which recipe repository? "
                     straight-recipe-repositories
                     nil
                     'require-match)))))
  (let ((sources (or sources straight-recipe-repositories)))
    (let* ((package (intern
                     (completing-read
                      "Which recipe? "
                      (straight-recipes-list sources)
                      (lambda (_) t)
                      'require-match)))
           ;; No need to provide a `cause' to
           ;; `straight-recipes-retrieve'; it should not be printing
           ;; any messages.
           (recipe (straight-recipes-retrieve package sources)))
      (unless recipe
        (user-error "Recipe for %S is malformed" package))
      (pcase action
        (`insert (insert (format "%S" recipe)))
        (`copy (kill-new (format "%S" recipe))
               (message "Copied \"%S\" to kill ring" recipe))
        (_ recipe)))))

;;;;; Package registration

;;;###autoload
(cl-defun straight-use-package
    (melpa-style-recipe &optional no-clone no-build cause interactive)
  "Register, clone, build, and activate a package and its dependencies.
This is the main entry point to the functionality of straight.el.

MELPA-STYLE-RECIPE is either a symbol naming a package, or a list
whose car is a symbol naming a package and whose cdr is a
property list containing e.g. `:type', `:local-repo', `:files',
and VC backend specific keywords.

First, the package recipe is registered with straight.el. If
NO-CLONE is a function, then it is called with two arguments: the
package name as a string, and a boolean value indicating whether
the local repository for the package is available. In that case,
the return value of the function is used as the value of NO-CLONE
instead. In any case, if NO-CLONE is non-nil, then processing
stops here.

Otherwise, the repository is cloned, if it is missing. If
NO-BUILD is a function, then it is called with one argument: the
package name as a string. In that case, the return value of the
function is used as the value of NO-BUILD instead. In any case,
if NO-BUILD is non-nil, then processing halts here. Otherwise,
the package is built and activated. Note that if the package
recipe has a non-nil `:no-build' entry, then NO-BUILD is ignored
and processing always stops before building and activation
occurs.

CAUSE is a string explaining the reason why
`straight-use-package' has been called. It is for internal use
only, and is used to construct progress messages. INTERACTIVE is
non-nil if the function has been called interactively. It is for
internal use only, and is used to determine whether to show a
hint about how to install the package permanently.

Return non-nil if package was actually installed, and nil
otherwise (this can only happen if NO-CLONE is non-nil)."
  (interactive
   (list (straight-get-recipe (when current-prefix-arg 'interactive))
         nil nil nil 'interactive))
  (straight-transaction
    ;; If `straight--convert-recipe' returns nil, the package is
    ;; built-in. No need to go any further.
    (if-let ((recipe (straight--convert-recipe
                      (or
                       (straight--get-overridden-recipe
                        (if (listp melpa-style-recipe)
                            (car melpa-style-recipe)
                          melpa-style-recipe))
                       melpa-style-recipe)
                      cause)))
        (straight--with-plist recipe
            (package local-repo)
          ;; We need to register the recipe before building the
          ;; package, since the ability of `straight--convert-recipe'
          ;; to deal properly with dependencies versioned in the same
          ;; repository of their parent package will break unless the
          ;; caches are updated before we recur to the dependencies.
          ;;
          ;; Furthermore, we need to register it before executing the
          ;; transaction block, since otherwise conflicts between
          ;; recipes cannot be detected (the transaction block will
          ;; only be run once for any given package in a transaction).
          (straight--register-recipe recipe)
          ;; And now we abort if a nil local repository was specified
          ;; (if *no* local repository was specified, which is
          ;; different, then a default name would have been
          ;; generated). We return t because the package is available
          ;; vacuously.
          (unless local-repo
            (cl-return-from straight-use-package t))
          (straight--transaction-exec
           (intern (format "use-package-%s" package))
           (lambda ()
             (let (;; Check if the package has been successfully
                   ;; built. If not, and this is an interactive call,
                   ;; we'll want to display a helpful hint message
                   ;; (see below). We have to check this here, before
                   ;; the package is actually built.
                   (already-registered
                    (gethash package straight--success-cache))
                   (available
                    (straight--repository-is-available-p recipe)))
               ;; Possibly abort based on NO-CLONE.
               (when (if (straight--functionp no-clone)
                         (funcall no-clone package available)
                       no-clone)
                 (cl-return-from straight-use-package nil))
               ;; If we didn't abort, ensure the repository is cloned.
               (unless available
                 ;; We didn't decide to abort, and the repository
                 ;; still isn't available. Make it available.
                 (straight--clone-repository recipe cause))
               ;; Possibly abort based on NO-BUILD.
               (when (or
                      ;; Remember that `no-build' can come both from
                      ;; the arguments to `straight-use-package' and
                      ;; from the actual recipe.
                      (plist-get recipe :no-build)
                      (if (straight--functionp no-build)
                          (funcall no-build package)
                        no-build))
                 (cl-return-from straight-use-package nil))
               ;; Multi-file packages will need to be on the
               ;; `load-path' in order to byte-compile properly.
               (straight--add-package-to-load-path recipe)
               (straight--transaction-exec
                'build-cache
                #'straight--load-build-cache
                #'straight--save-build-cache)
               (when (or
                      ;; This clause provides support for
                      ;; `straight-rebuild-package' and
                      ;; `straight-rebuild-all'.
                      (and
                       straight--packages-to-rebuild
                       (or (eq straight--packages-to-rebuild :all)
                           (gethash package straight--packages-to-rebuild))
                       (not (gethash
                             package straight--packages-not-to-rebuild))
                       ;; The following form returns non-nil, so it
                       ;; doesn't affect the `and' logic.
                       (puthash package t straight--packages-not-to-rebuild))
                      (straight--package-might-be-modified-p recipe))
                 (straight--build-package recipe cause))
               ;; Here we are not actually trying to build the
               ;; dependencies, but activate their autoloads. (See the
               ;; comment in `straight--build-package' about this
               ;; code.)
               (dolist (dependency (straight--get-dependencies package))
                 ;; There are three interesting things here. Firstly,
                 ;; the recipe used is just the name of the
                 ;; dependency. This causes the default recipe to be
                 ;; looked up, unless one of the special cases in
                 ;; `straight--convert-recipe' pops up. Secondly, the
                 ;; values of NO-BUILD and NO-CLONE are always nil. If
                 ;; the user has agreed to clone and build a package,
                 ;; we assume that they also want to clone and build
                 ;; all of its dependencies. Finally, we don't bother
                 ;; to update `cause', since we're not expecting any
                 ;; messages to be displayed here (all of the
                 ;; dependencies should have already been cloned [if
                 ;; necessary] and built back by
                 ;; `straight--build-package').
                 (straight-use-package (intern dependency) nil nil cause))
               ;; Only make the package available after everything is
               ;; kosher.
               (straight--add-package-to-info-path recipe)
               (straight--activate-package-autoloads recipe)
               ;; In interactive use, tell the user how to install
               ;; packages permanently.
               (when (and interactive (not already-registered))
                 (message
                  (concat "If you want to keep %s, put "
                          "(straight-use-package %s%S) "
                          "in your init-file.")
                  package "'" (intern package)))
               ;; The package was installed successfully.
               (puthash package t straight--success-cache)
               t))))
      ;; Return non-nil for built-in packages.
      t)))

;;;###autoload
(defun straight-register-package (melpa-style-recipe)
  "Register a package without cloning, building, or activating it.
This function is equivalent to calling `straight-use-package'
with a non-nil argument for NO-CLONE. It is provided for
convenience. MELPA-STYLE-RECIPE is as for
`straight-use-package'."
  (straight-use-package melpa-style-recipe 'no-clone))

;;;###autoload
(defun straight-use-package-no-build (melpa-style-recipe)
  "Register and clone a package without building it.
This function is equivalent to calling `straight-use-package'
with nil for NO-CLONE but a non-nil argument for NO-BUILD. It is
provided for convenience. MELPA-STYLE-RECIPE is as for
`straight-use-package'."
  (straight-use-package melpa-style-recipe nil 'no-build))

;;;###autoload
(defun straight-use-package-lazy (melpa-style-recipe)
  "Register, build, and activate a package if it is already cloned.
This function is equivalent to calling `straight-use-package'
with symbol `lazy' for NO-CLONE. It is provided for convenience.
MELPA-STYLE-RECIPE is as for `straight-use-package'."
  (straight-use-package
   melpa-style-recipe
   ;; Don't clone the package if it's not available.
   (lambda (_package available)
     (not available))))

;;;###autoload
(defun straight-use-recipes (melpa-style-recipe)
  "Register a recipe repository using MELPA-STYLE-RECIPE.
This registers the recipe and builds it if it is already cloned.
Note that you probably want the recipe for a recipe repository to
include a non-nil `:no-build' property, to unconditionally
inhibit the build phase.

This function also adds the recipe repository to
`straight-recipe-repositories', at the end of the list."
  (straight-use-package-lazy melpa-style-recipe)
  (add-to-list 'straight-recipe-repositories
               (if (listp melpa-style-recipe)
                   (car melpa-style-recipe)
                 melpa-style-recipe)
               'append))

;;;;; Recipe overrides

;;;###autoload
(defun straight-override-recipe (melpa-style-recipe)
  "Register MELPA-STYLE-RECIPE as a recipe override.
This puts it in `straight-recipe-overrides', depending on the
value of `straight-current-profile'."
  (setq straight-recipe-overrides
        (straight--alist-set
         straight-current-profile
         (straight--alist-set
          (car melpa-style-recipe)
          (cdr melpa-style-recipe)
          (alist-get straight-current-profile straight-recipe-overrides)
          'symbol)
         straight-recipe-overrides
         'symbol)))

;;;;; Rebuilding packages

;;;###autoload
(defun straight-check-package (package)
  "Rebuild a PACKAGE if it has been modified.
PACKAGE is a string naming a package. Interactively, select
PACKAGE from the known packages in the current Emacs session
using `completing-read'. See also `straight-rebuild-package' and
`straight-check-all'."
  (interactive (list (straight--select-package "Check package"
                                               'for-build
                                               'installed)))
  (let ((straight--allow-find t))
    (straight-use-package (intern package))))

;;;###autoload
(defun straight-check-all ()
  "Rebuild any packages that have been modified.
See also `straight-rebuild-all' and `straight-check-package'.
This function should not be called during init."
  (interactive)
  (let ((straight--allow-find t))
    (straight-transaction
      (dolist (package (hash-table-keys straight--recipe-cache))
        (straight-use-package (intern package))))))

;;;###autoload
(defun straight-rebuild-package (package &optional recursive)
  "Rebuild a PACKAGE.
PACKAGE is a string naming a package. Interactively, select
PACKAGE from the known packages in the current Emacs session
using `completing-read'. With prefix argument RECURSIVE, rebuild
all dependencies as well. See also `straight-check-package' and
`straight-rebuild-all'."
  (interactive
   (list
    (straight--select-package "Rebuild package" 'for-build 'installed)
    current-prefix-arg))
  (let ((straight--packages-to-rebuild
         (if recursive
             :all
           (let ((table (make-hash-table :test #'equal)))
             (puthash package t table)
             table)))
        ;; Because we bind this here, the table will be deleted and
        ;; the variable reset to nil when we break out of the let. No
        ;; need to clear the hash explicitly.
        (straight--packages-not-to-rebuild
         (make-hash-table :test #'equal)))
    (straight-use-package (intern package))))

;;;###autoload
(defun straight-rebuild-all ()
  "Rebuild all packages.
See also `straight-check-all' and `straight-rebuild-package'."
  (interactive)
  (let ((straight--packages-to-rebuild :all)
        (straight--packages-not-to-rebuild
         (make-hash-table :test #'equal)))
    (straight-transaction
      (dolist (package (hash-table-keys straight--recipe-cache))
        (straight-use-package (intern package))))))

;;;;; Cleanup

;;;###autoload
(defun straight-prune-build-cache ()
  "Prune the build cache.
This means that only packages that were built in the last init
run and subsequent interactive session will remain; other
packages will have their build mtime information and any cached
autoloads discarded."
  (straight-transaction
    (straight--transaction-exec
     'build-cache
     #'straight--load-build-cache
     #'straight--save-build-cache)
    (dolist (package (hash-table-keys straight--build-cache))
      (unless (gethash package straight--profile-cache)
        (remhash package straight--build-cache)
        (remhash package straight--autoloads-cache)))))

;;;###autoload
(defun straight-prune-build-directory ()
  "Prune the build directory.
This means that only packages that were built in the last init
run and subsequent interactive session will remain; other
packages will have their build directories deleted."
  (straight-transaction
    (straight--transaction-exec
     'build-cache
     #'straight--load-build-cache
     #'straight--save-build-cache)
    (dolist (package (straight--directory-files
                      (straight--build-dir)))
      ;; So, let me tell you a funny story. Once upon a time I didn't
      ;; have this `string-match-p' condition. But Emacs helpfully
      ;; returns . and .. from the call to `directory-files',
      ;; resulting in the entire build directory and its parent
      ;; directory also being deleted. Fun fun fun. (Now that I've
      ;; replaced `directory-files' with `straight--directory-files',
      ;; . and .. are no longer returned. But it's always good to be
      ;; paranoid with recursive deletes.)
      (unless (or (string-match-p "^\\.\\.?$" package)
                  (gethash package straight--profile-cache))
        (delete-directory (straight--build-dir package) 'recursive)))))

;;;###autoload
(defun straight-prune-build ()
  "Prune the build cache and build directory.
This means that only packages that were built in the last init
run and subsequent interactive session will remain; other
packages will have their build mtime information discarded and
their build directories deleted."
  (interactive)
  (straight-transaction
    (straight-prune-build-cache)
    (straight-prune-build-directory)))

;;;;; Normalization, pushing, pulling

;;;###autoload
(defun straight-normalize-package (package)
  "Normalize a PACKAGE's local repository to its recipe's configuration.
PACKAGE is a string naming a package. Interactively, select
PACKAGE from the known packages in the current Emacs session
using `completing-read'."
  (interactive (list (straight--select-package "Normalize package"
                                               nil
                                               'installed)))
  (let ((recipe (gethash package straight--recipe-cache)))
    (straight-vc-normalize recipe)))

;;;###autoload
(defun straight-normalize-all (&optional predicate)
  "Normalize all packages. See `straight-normalize-package'.
Return a list of recipes for packages that were not successfully
normalized. If multiple packages come from the same local
repository, only one is normalized.

PREDICATE, if provided, filters the packages that are normalized.
It is called with the package name as a string, and should return
non-nil if the package should actually be normalized."
  (interactive)
  (straight--map-existing-repos-interactively #'straight-normalize-package
                                              predicate))

;;;###autoload
(defun straight-fetch-package (package &optional from-upstream)
  "Try to fetch a PACKAGE from the primary remote.
PACKAGE is a string naming a package. Interactively, select
PACKAGE from the known packages in the current Emacs session
using `completing-read'. With prefix argument FROM-UPSTREAM,
fetch not just from primary remote but also from configured
upstream."
  (interactive (list (straight--select-package "Fetch package" nil 'installed)
                     current-prefix-arg))
  (let ((recipe (gethash package straight--recipe-cache)))
    (and (straight-vc-fetch-from-remote recipe)
         (when from-upstream
           (straight-vc-fetch-from-upstream recipe)))))

;;;###autoload
(defun straight-fetch-all (&optional from-upstream predicate)
  "Try to fetch all packages from their primary remotes.
With prefix argument FROM-UPSTREAM, fetch not just from primary
remotes but also from configured upstreams.

Return a list of recipes for packages that were not successfully
fetched. If multiple packages come from the same local
repository, only one is fetched.

PREDICATE, if provided, filters the packages that are fetched. It
is called with the package name as a string, and should return
non-nil if the package should actually be fetched."
  (interactive "P")
  (straight--map-existing-repos-interactively
   (lambda (package)
     (straight-fetch-package package from-upstream))
   predicate))

;;;###autoload
(defun straight-merge-package (package &optional from-upstream)
  "Try to merge a PACKAGE from the primary remote.
PACKAGE is a string naming a package. Interactively, select
PACKAGE from the known packages in the current Emacs session
using `completing-read'. With prefix argument FROM-UPSTREAM,
merge not just from primary remote but also from configured
upstream."
  (interactive (list (straight--select-package "Merge package" nil 'installed)
                     current-prefix-arg))
  (let ((recipe (gethash package straight--recipe-cache)))
    (and (straight-vc-merge-from-remote recipe)
         (when from-upstream
           (straight-vc-merge-from-upstream recipe)))))

;;;###autoload
(defun straight-merge-all (&optional from-upstream predicate)
  "Try to merge all packages from their primary remotes.
With prefix argument FROM-UPSTREAM, merge not just from primary
remotes but also from configured upstreams.

Return a list of recipes for packages that were not successfully
merged. If multiple packages come from the same local
repository, only one is merged.

PREDICATE, if provided, filters the packages that are merged. It
is called with the package name as a string, and should return
non-nil if the package should actually be merged."
  (interactive "P")
  (straight--map-existing-repos-interactively
   (lambda (package)
     (straight-merge-package package from-upstream))
   predicate))

;;;###autoload
(defun straight-pull-package (package &optional from-upstream)
  "Try to pull a PACKAGE from the primary remote.
PACKAGE is a string naming a package. Interactively, select
PACKAGE from the known packages in the current Emacs session
using `completing-read'. With prefix argument FROM-UPSTREAM, pull
not just from primary remote but also from configured upstream."
  (interactive (list (straight--select-package "Pull package" nil 'installed)
                     current-prefix-arg))
  (let ((recipe (gethash package straight--recipe-cache)))
    (and (straight-vc-fetch-from-remote recipe)
         (straight-vc-merge-from-remote recipe)
         (when from-upstream
           (and (straight-vc-fetch-from-upstream recipe)
                (straight-vc-merge-from-upstream recipe))))))

;;;###autoload
(defun straight-pull-all (&optional from-upstream predicate)
  "Try to pull all packages from their primary remotes.
With prefix argument FROM-UPSTREAM, pull not just from primary
remotes but also from configured upstreams.

Return a list of recipes for packages that were not successfully
pulled. If multiple packages come from the same local repository,
only one is pulled.

PREDICATE, if provided, filters the packages that are pulled. It
is called with the package name as a string, and should return
non-nil if the package should actually be pulled."
  (interactive "P")
  (straight-fetch-all from-upstream predicate)
  (straight-merge-all from-upstream predicate))

;;;###autoload
(defun straight-push-package (package)
  "Push a PACKAGE to its primary remote, if necessary.
PACKAGE is a string naming a package. Interactively, select
PACKAGE from the known packages in the current Emacs session
using `completing-read'."
  (interactive (list (straight--select-package "Push package" nil 'installed)))
  (let ((recipe (gethash package straight--recipe-cache)))
    (straight-vc-push-to-remote recipe)))

;;;###autoload
(defun straight-push-all (&optional predicate)
  "Try to push all packages to their primary remotes.

Return a list of recipes for packages that were not successfully
pushed. If multiple packages come from the same local repository,
only one is pushed.

PREDICATE, if provided, filters the packages that are normalized.
It is called with the package name as a string, and should return
non-nil if the package should actually be normalized."
  (interactive)
  (straight--map-existing-repos-interactively #'straight-push-package
                                              predicate))

;;;;; Lockfile management

(cl-defun straight--ensure-profile-cache-valid ()
  "Ensure that `straight--profile-cache' reflects the init-file correctly.
If not, prompt the user to reload the init-file in a transaction."
  (when straight--profile-cache-valid
    (cl-return-from straight--ensure-profile-cache-valid t))
  (unless (y-or-n-p "Caches are outdated, reload init-file? ")
    (cl-return-from straight--ensure-profile-cache-valid nil))
  (straight-transaction
    (straight-mark-transaction-as-init)
    (message "Reloading %S..." user-init-file)
    (load user-init-file nil 'nomessage)
    (message "Reloading %S...done" user-init-file))
  (when straight--profile-cache-valid
    (cl-return-from straight--ensure-profile-cache-valid t))
  (error "Caches are still outdated; something is seriously wrong"))

;;;###autoload
(defun straight-freeze-versions (&optional force)
  "Write version lockfiles for currently activated packages.
This implies first pushing all packages that have unpushed local
changes. If the package management system has been used since the
last time the init-file was reloaded, offer to fix the situation
by reloading the init-file again. If FORCE is
non-nil (interactively, if a prefix argument is provided), skip
all checks and write the lockfile anyway.

Multiple lockfiles may be written (one for each profile),
according to the value of `straight-profiles'."
  (interactive "P")
  (when (or force
            (progn
              (straight--ensure-profile-cache-valid)
              (let ((unpushed-recipes
                     (straight-push-all
                      (lambda (package)
                        (let ((recipe
                               (gethash package straight--recipe-cache)))
                          (straight--with-plist recipe
                              (local-repo)
                            (and local-repo
                                 (straight--repository-is-available-p
                                  recipe))))))))
                (or
                 (null unpushed-recipes)
                 (straight-are-you-sure
                  (format (concat "The following packages were not pushed:"
                                  "\n\n  %s\n\nReally write lockfiles?")
                          (string-join
                           (mapcar (lambda (recipe)
                                     (plist-get recipe :local-repo))
                                   unpushed-recipes)
                           ", ")))))))
    (let ((versions-alist (straight--get-versions)))
      (straight--map-repos
       (lambda (recipe)
         (straight--with-plist recipe
             (local-repo package)
           (unless (or (null local-repo)
                       (assoc local-repo versions-alist)
                       (straight--repository-is-available-p recipe))
             (straight-use-package (intern package)))))))
    (dolist (spec straight-profiles)
      (cl-destructuring-bind (profile . versions-lockfile) spec
        (let ((versions-alist nil)
              (lockfile-path (straight--versions-file versions-lockfile)))
          (straight--map-repos
           (lambda (recipe)
             (straight--with-plist recipe
                 (package local-repo type)
               (when (and local-repo
                          (memq profile
                                (gethash package straight--profile-cache)))
                 (push (cons local-repo
                             (or (cdr (assoc local-repo versions-alist))
                                 (straight-vc-get-commit type local-repo)))
                       versions-alist)))))
          (setq versions-alist
                (cl-sort versions-alist #'string-lessp :key #'car))
          (make-directory (file-name-directory lockfile-path) 'parents)
          (with-temp-file lockfile-path
            (insert
             (format
              ;; When the recipe format is updated, this version
              ;; keyword will be updated. It tells install.el which
              ;; version of straight.el to use to interpret the recipe
              ;; that must be used to clone straight.el itself. I'm
              ;; using planets in the Solar System, for diversity (and
              ;; because using consecutive integers would make it
              ;; confusing when somebody else made a fork of the
              ;; project and needed to fork the version sequence as
              ;; well).
              ;;
              ;; The version keyword comes after the versions alist so
              ;; that you can ignore it if you don't need it.
              "(%s)\n:jupiter\n"
              (mapconcat
               (apply-partially #'format "%S")
               versions-alist
               "\n "))))
          (message "Wrote %s" lockfile-path))))))

;;;###autoload
(defun straight-thaw-versions ()
  "Read version lockfiles and restore package versions to those listed."
  (interactive)
  (let ((versions-alist (straight--get-versions)))
    (straight--map-repos-interactively
     (lambda (package)
       (let ((recipe (gethash package straight--recipe-cache)))
         (when (straight--repository-is-available-p recipe)
           (straight--with-plist recipe
               (type local-repo)
             ;; We can't use `alist-get' here because that uses
             ;; `eq', and our hash-table keys are strings.
             (when-let ((commit (cdr (assoc local-repo versions-alist))))
               (straight-vc-check-out-commit
                type local-repo commit)))))))))

;;;; Integration with other packages
;;;;; package.el "integration"

(defcustom straight-enable-package-integration t
  "Whether to enable \"integration\" with package.el.
This means that `package-enable-at-startup' is disabled, and
advices are put on `package--ensure-init-file' and
`package--save-selected-packages' to prevent package.el from
modifying the init-file."
  :type 'boolean)

;;;;;; Mode variables

(defvar straight-package--last-enable-at-startup t
  "Value of `package-enable-at-startup' at last mode toggle.")

;;;;;; Utility functions

(defun straight-package-advice-ensure-init-file ()
  "Prevent package.el from modifying the init-file.

This is an `:override' advice for `package--ensure-init-file'.")

(defun straight-package-advice-save-selected-packages (&optional value)
  "Set and save `package-selected-packages' to VALUE.
But don't mess with the init-file.

This is an `:override' advice for `package--save-selected-packages'."
  (when value
    (setq package-selected-packages value)))

;;;;;; Mode definition

(define-minor-mode straight-package-neutering-mode
  "Minor mode to neuter package.el by inhibiting some offensive features.

This mode is enabled or disabled automatically when straight.el
is loaded, according to the value of
`straight-enable-package-integration'."
  :global t
  (with-eval-after-load 'package
    (if straight-package-neutering-mode
        (progn
          (when (boundp 'package-enable-at-startup)
            (setq straight-package--last-enable-at-startup
                  package-enable-at-startup))
          (setq package-enable-at-startup nil)
          (advice-add #'package--ensure-init-file :override
                      #'straight-package-advice-ensure-init-file)
          (advice-add #'package--save-selected-packages :override
                      #'straight-package-advice-save-selected-packages))
      (setq package-enable-at-startup
            straight-package--last-enable-at-startup)
      (advice-remove #'package--ensure-init-file
                     #'straight-package-advice-ensure-init-file)
      (advice-remove #'package--save-selected-packages
                     #'straight-package-advice-save-selected-packages))))

;;;;; use-package integration

(defcustom straight-enable-use-package-integration t
  "Whether to enable integration with `use-package'.
See `straight-use-package-version' for details."
  :type 'boolean)

;;;;;; Mode variables

(defcustom straight-use-package-version 'straight
  "Symbol identifying the version of `use-package' in use.

Value `ensure' is for older versions of `use-package' (before
commit 418e90c3 on Dec. 3, 2017). With this value, specifying a
non-nil value for `:ensure' in a `use-package' form causes the
package to be installed using straight.el. The value for
`:ensure' can be t, meaning use the feature name as the package
name; a symbol, meaning install that package; a plist, meaning
use the feature name as the package name and append the plist to
form a custom recipe; and a list whose cdr is a plist, meaning
use it as the recipe. If `:ensure' is t and you provide a non-nil
value for `:recipe', then that value is used instead. You can
cause `:ensure' to receive a value of t unless otherwise
specified by setting `use-package-always-ensure' to a non-nil
value.

Value `straight' is for the current version of `use-package'.
With this value, specifying a non-nil value for `:straight' in a
`use-package' form causes the package to be installed using
straight.el. The value for `:straight' can be t, which is
replaced with the feature name; a symbol, which is used as is; a
plist, which is prepended with the feature name; or a list whose
cdr is a plist, which is used as is."
  :type '(choice
          (const :tag "Classic (uses `:ensure' for all package managers)"
                 ensure)
          (const :tag "Modern (uses `:package', `:straight', etc.)" straight)))

(defvar straight-use-package--last-version nil
  "Value of `straight-use-package-version' at last mode toggle.")

(defcustom straight-use-package-by-default nil
  "Non-nil means install packages by default in `use-package' forms.
This only works when `straight-use-package-version' is
`straight'. When `straight-use-package-version' is `ensure', use
`use-package-always-ensure' instead."
  :type 'boolean)

;;;;;; Utility functions

(defun straight-use-package-ensure-function
    (name ensure state &optional context)
  "Value for `use-package-ensure-function' to use straight.el.
This is used for integration with `use-package' when
`straight-use-package-version' is `ensure'. NAME is a symbol
naming the feature for the `use-package' form in question; ENSURE
is the form passed to the `:ensure' keyword (a symbol or list);
STATE is the internal plist used during `use-package' expansion.
In older versions of `use-package' (before commit 93bf693b on
Dec. 1, 2017), an additional argument CONTEXT was passed. This
argument was used to identify whether package installation should
happen or not, and whether the user should be prompted before
doing it. When CONTEXT is not passed, straight.el has no way of
deciding and instead just install the package unconditionally."
  (when ensure
    (straight-use-package
     (or (and (not (eq ensure t)) ensure)
         (plist-get state :recipe)
         name)
     (lambda (package available)
       (cond
        ;; If available, go ahead.
        (available nil)
        ;; When doing lazy installation, don't clone if not
        ;; available.
        ((eq context :pre-ensure) t)
        ;; In cases where installation should be automatic, do
        ;; it.
        ((memq context '(:byte-compile :ensure
                                       :config :pre-ensure
                                       :interactive nil))
         nil)
        ;; Otherwise, prompt the user.
        (t (not (y-or-n-p (format "Install package %S? " package)))))))))

(defun straight-use-package-pre-ensure-function
    (name ensure state)
  "Value for `use-package-pre-ensure-function' to use straight.el.
The meanings of NAME, ENSURE, and STATE are the same as in
`straight-use-package-ensure-function'."
  (straight-use-package-ensure-function
   name ensure state :pre-ensure))

(defvar straight-use-package--last-ensure-function nil
  "Value of `use-package-ensure-function' at last mode toggle.")

(defvar straight-use-package--last-pre-ensure-function nil
  "Value of `use-package-pre-ensure-function' at last mode toggle.")

(defun straight-use-package--ensure-normalizer
    (name-symbol keyword args)
  "Normalizer for `:ensure' and `:recipe' in `use-package' forms.
NAME-SYMBOL, KEYWORD, and ARGS are explained by the `use-package'
documentation."
  (use-package-only-one (symbol-name keyword) args
    (lambda (_label arg)
      (if (keywordp (car-safe arg))
          (cons name-symbol arg)
        arg))))

(defun straight-use-package--recipe-handler
    (name _keyword recipe rest state)
  "Handler for `:recipe' in `use-package' forms.
NAME, KEYWORD, RECIPE, REST, and STATE are explained by the
`use-package' documentation."
  (use-package-process-keywords
    name rest (plist-put state :recipe recipe)))

(defun straight-use-package--straight-normalizer
    (name-symbol _keyword args)
  "Normalizer for `:straight' in `use-package' forms.
NAME-SYMBOL, KEYWORD, and ARGS are explained by the `use-package'
documentation."
  (let ((parsed-args nil))
    (dolist (arg args)
      (cond
       ((null arg) (setq parsed-args nil))
       ((eq arg t) (push name-symbol parsed-args))
       ((symbolp arg) (push arg parsed-args))
       ((not (listp arg))
        (use-package-error ":straight wants a symbol or list"))
       ((keywordp (car arg))
        ;; recipe without package name
        (push (cons name-symbol arg) parsed-args))
       ((cl-some #'keywordp arg)
        ;; assume it's a recipe
        (push arg parsed-args))
       (t
        (setq parsed-args
              (append (straight-use-package--straight-normalizer
                       name-symbol nil arg)
                      parsed-args)))))
    parsed-args))

(defun straight-use-package--straight-handler
    (name _keyword args rest state)
  "Handler for `:straight' in `use-package' forms.
NAME, KEYWORD, ARGS, REST, and STATE are explained by the
`use-package' documentation."
  (let ((body (use-package-process-keywords name rest state)))
    (mapc (lambda (arg)
            (push `(straight-use-package
                    ;; The following is an unfortunate hack because
                    ;; `use-package-defaults' currently operates on
                    ;; the post-normalization values, rather than the
                    ;; pre-normalization ones.
                    ',(if (eq arg t)
                          name arg))
                  body))
          args)
    body))

;;;;;; Mode definition

(define-minor-mode straight-use-package-mode
  "Minor mode to enable `use-package' support in straight.el.
The behavior is controlled by variables
`straight-use-package-version' and
`straight-use-package-by-default'. If these variables are
changed, you must toggle the mode function to update the
integration.

This mode is enabled or disabled automatically when straight.el
is loaded, according to the value of
`straight-enable-use-package-integration'."
  :global t
  (pcase straight-use-package--last-version
    (`ensure
     (with-eval-after-load 'use-package
       (when (and (boundp 'use-package-ensure-function)
                  (eq use-package-ensure-function
                      #'straight-use-package-ensure-function)
                  straight-use-package--last-ensure-function)
         (setq use-package-ensure-function
               straight-use-package--last-ensure-function))
       (when (and (boundp 'use-package-pre-ensure-function)
                  (eq use-package-pre-ensure-function
                      #'straight-use-package-pre-ensure-function)
                  straight-use-package--last-pre-ensure-function)
         (setq use-package-pre-ensure-function
               straight-use-package--last-pre-ensure-function))
       (when (and (boundp 'use-package-keywords)
                  (listp use-package-keywords))
         (setq use-package-keywords (remq :recipe use-package-keywords)))
       (fmakunbound 'use-package-normalize/:recipe)
       (fmakunbound 'use-package-handler/:recipe)
       (advice-remove #'use-package-normalize/:ensure
                      #'straight-use-package--ensure-normalizer)))
    (`straight
     (with-eval-after-load 'use-package-core
       (when (and (boundp 'use-package-keywords)
                  (listp use-package-keywords))
         (setq use-package-keywords (remq :straight use-package-keywords)))
       (fmakunbound 'use-package-normalize/:straight)
       (fmakunbound 'use-package-handler/:straight)
       (when (and (boundp 'use-package-defaults)
                  (listp use-package-defaults))
         (setq use-package-defaults
               (assq-delete-all :straight use-package-defaults))))))
  (setq straight-use-package--last-version nil)
  (when straight-use-package-mode
    (setq straight-use-package--last-version straight-use-package-version)
    (pcase straight-use-package-version
      (`ensure
       (with-eval-after-load 'use-package
         (when (boundp 'use-package-ensure-function)
           (setq straight-use-package--last-ensure-function
                 use-package-ensure-function))
         (setq use-package-ensure-function
               #'straight-use-package-ensure-function)
         (when (boundp 'use-package-pre-ensure-function)
           (setq straight-use-package--last-pre-ensure-function
                 use-package-pre-ensure-function))
         (setq use-package-pre-ensure-function
               #'straight-use-package-pre-ensure-function)
         (when (and (boundp 'use-package-keywords)
                    (listp use-package-keywords)
                    (memq :ensure use-package-keywords))
           (unless (memq :recipe use-package-keywords)
             (setq use-package-keywords
                   (let* ((pos (cl-position :ensure use-package-keywords))
                          (head (cl-subseq use-package-keywords 0 pos))
                          (tail (cl-subseq use-package-keywords pos)))
                     (append head (list :recipe) tail)))))
         (defalias 'use-package-normalize/:recipe
           #'straight-use-package--ensure-normalizer)
         (defalias 'use-package-handler/:recipe
           #'straight-use-package--recipe-handler)
         (advice-add #'use-package-normalize/:ensure :override
                     #'straight-use-package--ensure-normalizer)))
      (`straight
       (with-eval-after-load 'use-package-core
         (when (and (boundp 'use-package-keywords)
                    (listp use-package-keywords))
           (push :straight use-package-keywords))
         (defalias 'use-package-normalize/:straight
           #'straight-use-package--straight-normalizer)
         (defalias 'use-package-handler/:straight
           #'straight-use-package--straight-handler)
         (when (and (boundp 'use-package-defaults)
                    (listp use-package-defaults))
           (setq use-package-defaults (straight--alist-set
                                       :straight
                                       '('(t) straight-use-package-by-default)
                                       use-package-defaults
                                       'symbol))))))))

;;;; Closing remarks

(provide 'straight)

;;; straight.el ends here

;; Local Variables:
;; checkdoc-symbol-words: ("top-level")
<<<<<<< HEAD
=======
;; checkdoc-verb-check-experimental-flag: nil
>>>>>>> adce2699
;; indent-tabs-mode: nil
;; outline-regexp: ";;;;* "
;; End:<|MERGE_RESOLUTION|>--- conflicted
+++ resolved
@@ -4904,10 +4904,7 @@
 
 ;; Local Variables:
 ;; checkdoc-symbol-words: ("top-level")
-<<<<<<< HEAD
-=======
 ;; checkdoc-verb-check-experimental-flag: nil
->>>>>>> adce2699
 ;; indent-tabs-mode: nil
 ;; outline-regexp: ";;;;* "
 ;; End: