--- conflicted
+++ resolved
@@ -1665,11 +1665,7 @@
                 ;; We use nil here to signify there is no branch
                 ;; specified, so it must be figured out by clients.
                 (t nil)))
-<<<<<<< HEAD
-             (`remote
-=======
              ('remote
->>>>>>> 962d2365
               `(cond
                 (,check ,value)
                 ,@(if fork
@@ -2451,14 +2447,10 @@
 If LOCAL-REPO is not specified, assume we are the correct
 directory for the repository. If there is no remote repository,
 return nil."
-<<<<<<< HEAD
-  (let* ((default-directory (if local-repo
-=======
   (let* ((process-environment
           ;;force locale for git command
           (append (list "LC_ALL=C") process-environment))
          (default-directory (if local-repo
->>>>>>> 962d2365
                                 (let ((d (straight--repos-dir local-repo)))
                                   ;; New repositories do not yet
                                   ;; exist, so we don't want to switch
@@ -2475,18 +2467,12 @@
       ;; we do this later.
       (when branch-list
         (let ((remote-show-output
-<<<<<<< HEAD
-               (cdr (straight--call "git" "remote" "show" remote))))
-          (string-match "HEAD branch: \\(.*\\)$" remote-show-output)
-          (match-string 1 remote-show-output))))))
-=======
                (straight--call "git" "remote" "show" remote)))
           (when (car remote-show-output)
             (replace-regexp-in-string ".*: \\(.*\\)$" "\\1"
                                       (nth 3 (split-string
                                               (cdr remote-show-output)
                                               "\n")))))))))
->>>>>>> 962d2365
 
 (cl-defun straight-vc-git-merge-from-remote (recipe &optional from-upstream)
   "Using straight.el-style RECIPE, merge from the primary remote.
@@ -6579,17 +6565,10 @@
       formatted as markdown for submitting as an issue.
 
   - :user-dir String
-<<<<<<< HEAD
-      If non-nil, the test is run with `emacs-user-dir' set to STRING.
-      Otherwise, a temporary directory is created and used.
-      Unless absolute, paths are expanded relative to the variable
-      `temproary-file-directory'.
-=======
       If non-nil, the test is run with `user-emacs-directory' set to STRING.
       Otherwise, a temporary directory is created and used.
       Unless absolute, paths are expanded relative to the variable
       `temporary-file-directory'.
->>>>>>> 962d2365
 
 ARGS are accessible within the :pre/:post-bootsrap phases via the
 locally bound plist, straight-bug-report-args."
