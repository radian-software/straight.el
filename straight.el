--- conflicted
+++ resolved
@@ -720,16 +720,10 @@
     (condition-case _
         (if straight-use-symlinks
             (if (straight--windows-os-p)
-<<<<<<< HEAD
-                (call-process "cmd" nil nil nil "/c" "mklink"
-                              (subst-char-in-string ?/ ?\\ link-name)
-                              (subst-char-in-string ?/ ?\\ link-target))
-=======
                 (straight--get-call
                  "cmd" "/c" "mklink"
                  (subst-char-in-string ?/ ?\\ link-name)
                  (subst-char-in-string ?/ ?\\ link-target))
->>>>>>> cb7935dc
               (make-symbolic-link link-target link-name))
           (copy-file link-target link-name)
           (let ((build-dir (straight--build-dir)))
